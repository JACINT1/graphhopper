/*
 *  Licensed to GraphHopper GmbH under one or more contributor
 *  license agreements. See the NOTICE file distributed with this work for
 *  additional information regarding copyright ownership.
 *
 *  GraphHopper GmbH licenses this file to you under the Apache License,
 *  Version 2.0 (the "License"); you may not use this file except in
 *  compliance with the License. You may obtain a copy of the License at
 *
 *       http://www.apache.org/licenses/LICENSE-2.0
 *
 *  Unless required by applicable law or agreed to in writing, software
 *  distributed under the License is distributed on an "AS IS" BASIS,
 *  WITHOUT WARRANTIES OR CONDITIONS OF ANY KIND, either express or implied.
 *  See the License for the specific language governing permissions and
 *  limitations under the License.
 */

package com.graphhopper.reader.gtfs;

import com.carrotsearch.hppc.IntArrayList;
import com.conveyal.gtfs.GTFSFeed;
import com.conveyal.gtfs.model.*;
import com.google.common.collect.HashMultimap;
import com.google.transit.realtime.GtfsRealtime;
import com.graphhopper.routing.profiles.BooleanEncodedValue;
import com.graphhopper.routing.profiles.IntEncodedValue;
import com.graphhopper.routing.util.DefaultEdgeFilter;
import com.graphhopper.routing.util.EdgeFilter;
import com.graphhopper.routing.util.FlagEncoder;
import com.graphhopper.storage.Graph;
import com.graphhopper.storage.GraphHopperStorage;
import com.graphhopper.storage.NodeAccess;
import com.graphhopper.storage.index.LocationIndex;
import com.graphhopper.storage.index.QueryResult;
import com.graphhopper.util.DistanceCalc;
import com.graphhopper.util.EdgeIterator;
import com.graphhopper.util.EdgeIteratorState;
import com.graphhopper.util.Helper;
import org.mapdb.Fun;
import org.slf4j.Logger;
import org.slf4j.LoggerFactory;

import java.time.LocalDate;
import java.time.ZoneId;
import java.util.*;
import java.util.stream.Collectors;

import static com.conveyal.gtfs.model.Entity.Writer.convertToGtfsTime;
import static java.time.temporal.ChronoUnit.DAYS;

class GtfsReader {

    private LocalDate startDate;
    private LocalDate endDate;

    static class TripWithStopTimes {
        TripWithStopTimes(Trip trip, List<StopTime> stopTimes, BitSet validOnDay, Set<Integer> cancelledArrivals, Set<Integer> cancelledDepartures) {
            this.trip = trip;
            this.stopTimes = stopTimes;
            this.validOnDay = validOnDay;
            this.cancelledArrivals = cancelledArrivals;
            this.cancelledDeparture = cancelledDepartures;
        }

        Trip trip;
        List<StopTime> stopTimes;
        BitSet validOnDay;
        Set<Integer> cancelledArrivals;
        Set<Integer> cancelledDeparture;
    }

    private static final Logger LOGGER = LoggerFactory.getLogger(GtfsReader.class);

    private final Graph graph;
    private final LocationIndex walkNetworkIndex;
    private final GtfsStorageI gtfsStorage;

    private final DistanceCalc distCalc = Helper.DIST_EARTH;
    private Transfers transfers;
    private final NodeAccess nodeAccess;
    private final String id;
    private int i;
    private GTFSFeed feed;
    private final Map<String, Map<GtfsStorageI.PlatformDescriptor, NavigableMap<Integer, Integer>>> departureTimelinesByStop = new HashMap<>();
    private final Map<String, Map<GtfsStorageI.PlatformDescriptor, NavigableMap<Integer, Integer>>> arrivalTimelinesByStop = new HashMap<>();
    private final PtFlagEncoder encoder;
    private final BooleanEncodedValue accessEnc;
    private final IntEncodedValue timeEnc;
    private final IntEncodedValue validityIdEnc;

    GtfsReader(String id, Graph graph, GtfsStorageI gtfsStorage, PtFlagEncoder encoder, LocationIndex walkNetworkIndex) {
        this.id = id;
        this.graph = graph;
        this.gtfsStorage = gtfsStorage;
        this.nodeAccess = graph.getNodeAccess();
        this.walkNetworkIndex = walkNetworkIndex;
        this.encoder = encoder;
        this.accessEnc = encoder.getAccessEnc();
        this.timeEnc = encoder.getTimeEnc();
        this.validityIdEnc = encoder.getValidityIdEnc();
        this.feed = this.gtfsStorage.getGtfsFeeds().get(id);
        this.transfers = this.gtfsStorage.getTransfers().get(id);
        this.i = graph.getNodes();
        this.startDate = feed.getStartDate();
        this.endDate = feed.getEndDate();
    }

    void connectStopsToStreetNetwork() {
        FlagEncoder footEncoder = ((GraphHopperStorage) graph).getEncodingManager().getEncoder("foot");
        final EdgeFilter filter = DefaultEdgeFilter.allEdges(footEncoder);
        for (Stop stop : feed.stops.values()) {
<<<<<<< HEAD
            QueryResult locationQueryResult = walkNetworkIndex.findClosest(stop.stop_lat, stop.stop_lon, filter);
            int streetNode;
            if (!locationQueryResult.isValid()) {
                streetNode = i++;
                nodeAccess.setNode(streetNode, stop.stop_lat, stop.stop_lon);
                EdgeIteratorState edge = graph.edge(streetNode, streetNode);
                edge.set(accessEnc, true).setReverse(accessEnc, false);
                edge.set(footEncoder.getAccessEnc(), true).setReverse(footEncoder.getAccessEnc(), false);
                edge.set(footEncoder.getAverageSpeedEnc(), 5.0);
            } else {
                streetNode = locationQueryResult.getClosestNode();
=======
            if (stop.location_type == 0) { // Only stops. Not interested in parent stations for now.
                QueryResult locationQueryResult = walkNetworkIndex.findClosest(stop.stop_lat, stop.stop_lon, filter);
                int streetNode;
                if (!locationQueryResult.isValid()) {
                    streetNode = i++;
                    nodeAccess.setNode(streetNode, stop.stop_lat, stop.stop_lon);
                    EdgeIteratorState edge = graph.edge(streetNode, streetNode);
                    edge.setFlags(encoder.setAccess(edge.getFlags(), true, false));
                    edge.setFlags(footEncoder.setAccess(edge.getFlags(), true, false));
                    edge.setFlags(footEncoder.setSpeed(edge.getFlags(), 5.0));
                } else {
                    streetNode = locationQueryResult.getClosestNode();
                }
                gtfsStorage.getStationNodes().put(stop.stop_id, streetNode);
>>>>>>> 7e6d73a1
            }
        }
    }

    void buildPtNetwork() {
        gtfsStorage.getFares().putAll(feed.fares);
        transfers = new Transfers(feed);
        gtfsStorage.getTransfers().put(id, transfers);
        createTrips();
        wireUpStops();
        insertTransfers();
    }

    private void createTrips() {
        HashMultimap<String, Trip> blockTrips = HashMultimap.create();
        for (Trip trip : feed.trips.values()) {
            if (trip.block_id != null) {
                blockTrips.put(trip.block_id, trip);
            } else {
                blockTrips.put("non-block-trip" + trip.trip_id, trip);
            }
        }
        blockTrips.asMap().values().forEach(unsortedTrips -> {
            List<TripWithStopTimes> trips = unsortedTrips.stream()
                    .map(trip -> {
                        Service service = feed.services.get(trip.service_id);
                        BitSet validOnDay = new BitSet((int) DAYS.between(startDate, endDate));
                        for (LocalDate date = startDate; !date.isAfter(endDate); date = date.plusDays(1)) {
                            if (service.activeOn(date)) {
                                validOnDay.set((int) DAYS.between(startDate, date));
                            }
                        }
                        ArrayList<StopTime> stopTimes = new ArrayList<>();
                        feed.getInterpolatedStopTimesForTrip(trip.trip_id).forEach(stopTimes::add);
                        return new TripWithStopTimes(trip, stopTimes, validOnDay, Collections.emptySet(), Collections.emptySet());
                    })
                    .sorted(Comparator.comparingInt(trip -> trip.stopTimes.iterator().next().departure_time))
                    .collect(Collectors.toList());
            if (trips.stream().map(trip -> feed.getFrequencies(trip.trip.trip_id)).distinct().count() != 1) {
                throw new RuntimeException("Found a block with frequency-based trips. Not supported.");
            }
            ZoneId zoneId = ZoneId.of(feed.agency.get(feed.routes.get(trips.iterator().next().trip.route_id).agency_id).agency_timezone);
            Collection<Frequency> frequencies = feed.getFrequencies(trips.iterator().next().trip.trip_id);
            if (frequencies.isEmpty()) {
                addTrips(zoneId, trips, 0, false);
            } else {
                for (Frequency frequency : frequencies) {
                    for (int time = frequency.start_time; time < frequency.end_time; time += frequency.headway_secs) {
                        addTrips(zoneId, trips, time, true);
                    }
                }
            }
        });
<<<<<<< HEAD

        wireUpStops();
    }

    void wireUpStops() {
        for (Stop stop : feed.stops.values()) {
            if (stop.location_type == 0) { // Only stops. Not interested in parent stations for now.
                int streetNode = gtfsStorage.getStationNodes().get(stop.stop_id);

                if (arrivalTimelineNodes.containsKey(stop.stop_id)) {
                    final Map<String, NavigableMap<Integer, Integer>> arrivalTimelineNodesByRoute = arrivalTimelineNodes.get(stop.stop_id);

                    arrivalTimelineNodesByRoute.forEach((routeId, timelineNodesWithTripId) -> {
                        Route route = feed.routes.get(routeId);
                        nodeAccess.setNode(i++, stop.stop_lat, stop.stop_lon);
                        int stopExitNode = i - 1;
                        nodeAccess.setAdditionalNodeField(stopExitNode, NodeType.STOP_EXIT_NODE.ordinal());

                        EdgeIteratorState exitEdge = graph.edge(stopExitNode, streetNode);
                        exitEdge.set(accessEnc, true).setReverse(accessEnc, false);
                        setEdgeTypeAndClearDistance(exitEdge, GtfsStorage.EdgeType.EXIT_PT);
                        exitEdge.set(validityIdEnc, route.route_type);
                        exitEdge.setName(stop.stop_name);
                        gtfsStorage.getRoutes().put(exitEdge.getEdge(), routeId);
                        wireUpAndAndConnectArrivalTimeline(stop, routeId, stopExitNode, timelineNodesWithTripId);
                    });

                }

                if (departureTimelineNodes.containsKey(stop.stop_id)) {
                    final Map<String, NavigableMap<Integer, Integer>> departureTimelineNodesByRoute = departureTimelineNodes.get(stop.stop_id);

                    departureTimelineNodesByRoute.forEach((routeId, timelineNodesWithTripId) -> {
                        Route route = feed.routes.get(routeId);
                        nodeAccess.setNode(i++, stop.stop_lat, stop.stop_lon);
                        int stopEnterNode = i - 1;
                        nodeAccess.setAdditionalNodeField(stopEnterNode, NodeType.STOP_ENTER_NODE.ordinal());

                        EdgeIteratorState entryEdge = graph.edge(streetNode, stopEnterNode);
                        entryEdge.set(accessEnc, true).setReverse(accessEnc, false);
                        setEdgeTypeAndClearDistance(entryEdge, GtfsStorage.EdgeType.ENTER_PT);
                        entryEdge.set(validityIdEnc, route.route_type);
                        entryEdge.setName(stop.stop_name);
                        gtfsStorage.getRoutes().put(entryEdge.getEdge(), routeId);

                        wireUpAndAndConnectDepartureTimeline(stop, routeId, stopEnterNode, timelineNodesWithTripId);
                    });
                }
            }
        }
        insertTransfers();
    }

    void wireUpAdditionalDepartures(ZoneId zoneId) {
        for (Stop stop : feed.stops.values()) {
            int stationNode = gtfsStorage.getStationNodes().get(stop.stop_id);
            final Map<String, NavigableMap<Integer, Integer>> departureTimelineNodesByRoute = departureTimelineNodes.getOrDefault(stop.stop_id, Collections.emptyMap());
            departureTimelineNodesByRoute.forEach((routeId, timeline) -> {
                int platformNode = findPlatformEnterNode(stationNode, routeId);
                if (platformNode != -1) {

                    NavigableMap<Integer, Integer> staticTimelineNodesForRoute = findDepartureTimelineNodesForRoute(stationNode, routeId);
                    timeline.forEach((time, node) -> {
                        SortedMap<Integer, Integer> headMap = staticTimelineNodesForRoute.headMap(time);
                        if (!headMap.isEmpty()) {
                            EdgeIteratorState edge = graph.edge(headMap.get(headMap.lastKey()), node);
                            edge.set(accessEnc, true).setReverse(accessEnc, false);
                            setEdgeTypeAndClearDistance(edge, GtfsStorage.EdgeType.WAIT);
                            edge.set(timeEnc, time - headMap.lastKey());
                        }
                        SortedMap<Integer, Integer> tailMap = staticTimelineNodesForRoute.tailMap(time);
                        if (!tailMap.isEmpty()) {
                            EdgeIteratorState edge = graph.edge(node, tailMap.get(tailMap.firstKey()));
                            edge.set(accessEnc, true).setReverse(accessEnc, false);
                            setEdgeTypeAndClearDistance(edge, GtfsStorage.EdgeType.WAIT);
                            edge.set(timeEnc, tailMap.firstKey() - time);
                        }

                        EdgeIteratorState edge = graph.edge(platformNode, node);
                        edge.set(accessEnc, true).setReverse(accessEnc, false);
                        setEdgeTypeAndClearDistance(edge, GtfsStorage.EdgeType.ENTER_TIME_EXPANDED_NETWORK);
                        edge.set(timeEnc, time);
                        setFeedIdWithTimezone(edge, new GtfsStorage.FeedIdWithTimezone(id, zoneId));
                    });
                } else {
                    nodeAccess.setNode(i++, stop.stop_lat, stop.stop_lon);
                    int stopEnterNode = i - 1;
                    nodeAccess.setAdditionalNodeField(stopEnterNode, NodeType.STOP_ENTER_NODE.ordinal());
                    EdgeIteratorState entryEdge = graph.edge(stationNode, stopEnterNode);
                    setEdgeTypeAndClearDistance(entryEdge, GtfsStorage.EdgeType.ENTER_PT);
                    entryEdge.set(accessEnc, true).setReverse(accessEnc, false);
                    entryEdge.setName(stop.stop_name);
                    wireUpAndAndConnectDepartureTimeline(stop, routeId, stopEnterNode, timeline);
                }
            });
            final Map<String, NavigableMap<Integer, Integer>> arrivalTimelineNodesByRoute = arrivalTimelineNodes.getOrDefault(stop.stop_id, Collections.emptyMap());
            arrivalTimelineNodesByRoute.forEach((routeId, timeline) -> {
                int platformNode = findPlatformExitNode(stationNode, routeId);
                if (platformNode != -1) {
                    timeline.forEach((time, node) -> {
                        EdgeIteratorState edge = graph.edge(node, platformNode);
                        edge.set(accessEnc, true).setReverse(accessEnc, false);
                        setEdgeTypeAndClearDistance(edge, GtfsStorage.EdgeType.LEAVE_TIME_EXPANDED_NETWORK);
                        edge.set(timeEnc, time);
                        setFeedIdWithTimezone(edge, new GtfsStorage.FeedIdWithTimezone(id, zoneId));
                    });
                } else {
                    nodeAccess.setNode(i++, stop.stop_lat, stop.stop_lon);
                    int stopExitNode = i - 1;
                    nodeAccess.setAdditionalNodeField(stopExitNode, NodeType.STOP_EXIT_NODE.ordinal());
                    EdgeIteratorState exitEdge = graph.edge(stopExitNode, stationNode);
                    setEdgeTypeAndClearDistance(exitEdge, GtfsStorage.EdgeType.EXIT_PT);
                    exitEdge.set(accessEnc, true).setReverse(accessEnc, false);
                    exitEdge.setName(stop.stop_name);
                    wireUpAndAndConnectArrivalTimeline(stop, routeId, stopExitNode, timeline);
                }
                final Optional<Transfer> withinStationTransfer = transfers.getTransfersFromStop(stop.stop_id, routeId).stream().filter(t -> t.from_stop_id.equals(stop.stop_id)).findAny();
                if (!withinStationTransfer.isPresent()) {
                    insertOutboundTransfers(stop.stop_id, null, 0, timeline);
                }
                transfers.getTransfersFromStop(stop.stop_id, routeId).forEach(transfer -> {
                    insertOutboundTransfers(transfer.from_stop_id, transfer.from_route_id, transfer.min_transfer_time, timeline);
                });
            });
        }
    }

    private NavigableMap<Integer, Integer> findDepartureTimelineNodesForRoute(int stationNode, String routeId) {
        TreeMap<Integer, Integer> result = new TreeMap<>();
        int node = findPlatformEnterNode(stationNode, routeId);
        if (node == -1) {
            return result;
        }
        EdgeIterator edge = graph.getBaseGraph().createEdgeExplorer(DefaultEdgeFilter.outEdges(encoder)).setBaseNode(node);
        while (edge.next()) {
            if (encoder.getEdgeType(edge) == GtfsStorage.EdgeType.ENTER_TIME_EXPANDED_NETWORK) {
                result.put(edge.get(timeEnc), edge.getAdjNode());
            }
        }
        return result;
    }

    private int findPlatformEnterNode(int stationNode, String routeId) {
        EdgeIterator i = graph.getBaseGraph().createEdgeExplorer(DefaultEdgeFilter.outEdges(encoder)).setBaseNode(stationNode);
        while (i.next()) {
            GtfsStorage.EdgeType edgeType = encoder.getEdgeType(i);
            if (edgeType == GtfsStorage.EdgeType.ENTER_PT) {
                if (routeId.equals(gtfsStorage.getRoutes().get(i.getEdge()))) {
                    return i.getAdjNode();
                }
            }
        }
        return -1;
    }

    private int findPlatformExitNode(int stationNode, String routeId) {
        EdgeIterator i = graph.getBaseGraph().createEdgeExplorer(DefaultEdgeFilter.inEdges(encoder)).setBaseNode(stationNode);
        while (i.next()) {
            GtfsStorage.EdgeType edgeType = encoder.getEdgeType(i);
            if (edgeType == GtfsStorage.EdgeType.EXIT_PT) {
                if (routeId.equals(gtfsStorage.getRoutes().get(i.getEdge()))) {
                    return i.getAdjNode();
                }
            }
=======
    }

    private void wireUpStops() {
        arrivalTimelinesByStop.forEach((stopId, arrivalTimelines) -> {
            int streetNode = gtfsStorage.getStationNodes().get(stopId);
            Stop stop = feed.stops.get(stopId);
            arrivalTimelines.forEach(((platformDescriptor, arrivalTimeline) ->
                    wireUpArrivalTimeline(streetNode, stop, arrivalTimeline, routeType(platformDescriptor), platformDescriptor)));
        });
        departureTimelinesByStop.forEach((stopId, departureTimelines) -> {
            int streetNode = gtfsStorage.getStationNodes().get(stopId);
            Stop stop = feed.stops.get(stopId);
            departureTimelines.forEach(((platformDescriptor, departureTimeline) ->
                    wireUpDepartureTimeline(streetNode, stop, departureTimeline, routeType(platformDescriptor), platformDescriptor)));
        });
    }

    private void insertTransfers() {
        departureTimelinesByStop.forEach((toStopId, departureTimelines) ->
                departureTimelines.forEach(((platformDescriptor, departureTimeline) ->
                        insertTransfers(toStopId, routeIdOrNull(platformDescriptor), departureTimeline))));
    }


    private void insertTransfers(String toStopId, String toRouteId, NavigableMap<Integer, Integer> departureTimeline) {
        final Optional<Transfer> withinStationTransfer = transfers.getTransfersToStop(toStopId, toRouteId).stream().filter(t -> t.from_stop_id.equals(toStopId)).findAny();
        if (!withinStationTransfer.isPresent()) {
            insertInboundTransfers(toStopId, null, 0, departureTimeline);
>>>>>>> 7e6d73a1
        }
        transfers.getTransfersToStop(toStopId, toRouteId).forEach(transfer ->
                insertInboundTransfers(transfer.from_stop_id, transfer.from_route_id, transfer.min_transfer_time, departureTimeline));
    }

    void wireUpAdditionalDeparturesAndArrivals(ZoneId zoneId) {
        departureTimelinesByStop.forEach((stopId, departureTimelines) -> {
            int stationNode = gtfsStorage.getStationNodes().get(stopId);
            Stop stop = feed.stops.get(stopId);
            departureTimelines.forEach(((platformDescriptor, timeline) ->
                    wireUpOrPatchDepartureTimeline(zoneId, stationNode, stop, timeline, platformDescriptor)));
        });
        arrivalTimelinesByStop.forEach((stopId, arrivalTimelines) -> {
            int stationNode = gtfsStorage.getStationNodes().get(stopId);
            Stop stop = feed.stops.get(stopId);
            arrivalTimelines.forEach(((platformDescriptor, timeline) ->
                    wireUpOrPatchArrivalTimeline(zoneId, stationNode, stop, routeIdOrNull(platformDescriptor), timeline, platformDescriptor)));
        });
    }

    private void addTrips(ZoneId zoneId, List<TripWithStopTimes> trips, int time, boolean frequencyBased) {
        List<TripWithStopTimeAndArrivalNode> arrivalNodes = new ArrayList<>();
        for (TripWithStopTimes trip : trips) {
            GtfsRealtime.TripDescriptor.Builder tripDescriptor = GtfsRealtime.TripDescriptor.newBuilder()
                    .setTripId(trip.trip.trip_id)
                    .setRouteId(trip.trip.route_id);
            if (frequencyBased) {
                tripDescriptor = tripDescriptor.setStartTime(convertToGtfsTime(time));
            }
            addTrip(zoneId, time, arrivalNodes, trip, tripDescriptor.build(), frequencyBased);
        }
    }

    private static class TripWithStopTimeAndArrivalNode {
        TripWithStopTimes tripWithStopTimes;
        int arrivalNode;
        int arrivalTime;
    }

    void addTrip(ZoneId zoneId, int time, List<TripWithStopTimeAndArrivalNode> arrivalNodes, TripWithStopTimes trip, GtfsRealtime.TripDescriptor tripDescriptor, boolean frequencyBased) {
        IntArrayList boardEdges = new IntArrayList();
        IntArrayList alightEdges = new IntArrayList();
        StopTime prev = null;
        int arrivalNode = -1;
        int arrivalTime = -1;
        int departureNode = -1;
        for (StopTime stopTime : trip.stopTimes) {
            Stop stop = feed.stops.get(stopTime.stop_id);
            arrivalNode = i++;
            nodeAccess.setNode(arrivalNode, stop.stop_lat, stop.stop_lon);
            nodeAccess.setAdditionalNodeField(arrivalNode, NodeType.INTERNAL_PT.ordinal());
            arrivalTime = stopTime.arrival_time + time;
            if (prev != null) {
                Stop fromStop = feed.stops.get(prev.stop_id);
                double distance = distCalc.calcDist(
                        fromStop.stop_lat,
                        fromStop.stop_lon,
                        stop.stop_lat,
                        stop.stop_lon);
                EdgeIteratorState edge = graph.edge(departureNode, arrivalNode);
                edge.setDistance(distance);
                edge.set(accessEnc, true).setReverse(accessEnc, false);
                edge.setName(stop.stop_name);
                setEdgeTypeAndClearDistance(edge, GtfsStorage.EdgeType.HOP);
                edge.set(timeEnc, stopTime.arrival_time - prev.departure_time);
                gtfsStorage.getStopSequences().put(edge.getEdge(), stopTime.stop_sequence);
            }
            Route route = feed.routes.get(trip.trip.route_id);
            Map<GtfsStorageI.PlatformDescriptor, NavigableMap<Integer, Integer>> departureTimelines = departureTimelinesByStop.computeIfAbsent(stopTime.stop_id, s -> new HashMap<>());
            NavigableMap<Integer, Integer> departureTimeline;
            if (transfers.hasNoRouteSpecificDepartureTransferRules(stopTime.stop_id)) {
                departureTimeline = departureTimelines.computeIfAbsent(GtfsStorageI.PlatformDescriptor.routeType(route.route_type), s -> new TreeMap<>());
            } else {
                departureTimeline = departureTimelines.computeIfAbsent(GtfsStorageI.PlatformDescriptor.route(route.route_id), s -> new TreeMap<>());
            }
            int departureTimelineNode = departureTimeline.computeIfAbsent((stopTime.departure_time + time) % (24 * 60 * 60), t -> {
                final int _departureTimelineNode = i++;
                nodeAccess.setNode(_departureTimelineNode, stop.stop_lat, stop.stop_lon);
                nodeAccess.setAdditionalNodeField(_departureTimelineNode, NodeType.INTERNAL_PT.ordinal());
                return _departureTimelineNode;
            });

            Map<GtfsStorageI.PlatformDescriptor, NavigableMap<Integer, Integer>>  arrivalTimelines = arrivalTimelinesByStop.computeIfAbsent(stopTime.stop_id, s -> new HashMap<>());
            NavigableMap<Integer, Integer> arrivalTimeline;
            if (transfers.hasNoRouteSpecificArrivalTransferRules(stopTime.stop_id)) {
                arrivalTimeline = arrivalTimelines.computeIfAbsent(GtfsStorageI.PlatformDescriptor.routeType(route.route_type), s -> new TreeMap<>());
            } else {
                arrivalTimeline = arrivalTimelines.computeIfAbsent(GtfsStorageI.PlatformDescriptor.route(route.route_id), s -> new TreeMap<>());
            }
            int arrivalTimelineNode = arrivalTimeline.computeIfAbsent((stopTime.arrival_time + time) % (24 * 60 * 60), t -> {
                final int _arrivalTimelineNode = i++;
                nodeAccess.setNode(_arrivalTimelineNode, stop.stop_lat, stop.stop_lon);
                nodeAccess.setAdditionalNodeField(_arrivalTimelineNode, NodeType.INTERNAL_PT.ordinal());
                return _arrivalTimelineNode;
            });
            departureNode = i++;
            nodeAccess.setNode(departureNode, stop.stop_lat, stop.stop_lon);
            nodeAccess.setAdditionalNodeField(departureNode, NodeType.INTERNAL_PT.ordinal());
            int dayShift = stopTime.departure_time / (24 * 60 * 60);
            GtfsStorage.Validity validOn = new GtfsStorage.Validity(getValidOn(trip.validOnDay, dayShift), zoneId, startDate);
            int validityId;
            if (gtfsStorage.getOperatingDayPatterns().containsKey(validOn)) {
                validityId = gtfsStorage.getOperatingDayPatterns().get(validOn);
            } else {
                validityId = gtfsStorage.getOperatingDayPatterns().size();
                gtfsStorage.getOperatingDayPatterns().put(validOn, validityId);
            }

            EdgeIteratorState boardEdge = graph.edge(departureTimelineNode, departureNode);
            boardEdge.setName(getRouteName(feed, trip.trip));
            setEdgeTypeAndClearDistance(boardEdge, GtfsStorage.EdgeType.BOARD);
            boardEdge.set(accessEnc, true).setReverse(accessEnc, false);
            while (boardEdges.size() < stopTime.stop_sequence) {
                boardEdges.add(-1); // Padding, so that index == stop_sequence
            }
            boardEdges.add(boardEdge.getEdge());
            gtfsStorage.getStopSequences().put(boardEdge.getEdge(), stopTime.stop_sequence);
            gtfsStorage.getTripDescriptors().put(boardEdge.getEdge(), tripDescriptor.toByteArray());
            boardEdge.set(validityIdEnc, validityId);
            boardEdge.set(encoder.getTransfersEnc(), 1);

            EdgeIteratorState alightEdge = graph.edge(arrivalNode, arrivalTimelineNode);
            alightEdge.setName(getRouteName(feed, trip.trip));
            setEdgeTypeAndClearDistance(alightEdge, GtfsStorage.EdgeType.ALIGHT);
            alightEdge.set(accessEnc, true).setReverse(accessEnc, false);
            while (alightEdges.size() < stopTime.stop_sequence) {
                alightEdges.add(-1);
            }
            alightEdges.add(alightEdge.getEdge());
            gtfsStorage.getStopSequences().put(alightEdge.getEdge(), stopTime.stop_sequence);
            gtfsStorage.getTripDescriptors().put(alightEdge.getEdge(), tripDescriptor.toByteArray());
            alightEdge.set(validityIdEnc, validityId);

            EdgeIteratorState dwellEdge = graph.edge(arrivalNode, departureNode);
            dwellEdge.set(accessEnc, true).setReverse(accessEnc, false);
            dwellEdge.setName(getRouteName(feed, trip.trip));
            setEdgeTypeAndClearDistance(dwellEdge, GtfsStorage.EdgeType.DWELL);
            dwellEdge.set(timeEnc, stopTime.departure_time - stopTime.arrival_time);

            if (prev == null) {
                insertInboundBlockTransfers(arrivalNodes, tripDescriptor, departureNode, stopTime.departure_time + time, stopTime, stop, validOn, zoneId);
            }
            prev = stopTime;
        }
        gtfsStorage.getBoardEdgesForTrip().put(GtfsStorage.tripKey(tripDescriptor, frequencyBased), boardEdges.toArray());
        gtfsStorage.getAlightEdgesForTrip().put(GtfsStorage.tripKey(tripDescriptor, frequencyBased), alightEdges.toArray());
        TripWithStopTimeAndArrivalNode tripWithStopTimeAndArrivalNode = new TripWithStopTimeAndArrivalNode();
        tripWithStopTimeAndArrivalNode.tripWithStopTimes = trip;
        tripWithStopTimeAndArrivalNode.arrivalNode = arrivalNode;
        tripWithStopTimeAndArrivalNode.arrivalTime = arrivalTime;
        arrivalNodes.add(tripWithStopTimeAndArrivalNode);
    }

    private void wireUpDepartureTimeline(int streetNode, Stop stop, NavigableMap<Integer, Integer> departureTimeline, int route_type, GtfsStorageI.PlatformDescriptor platformDescriptorIfStatic) {
        nodeAccess.setNode(i++, stop.stop_lat, stop.stop_lon);
        int stopEnterNode = i - 1;
        nodeAccess.setAdditionalNodeField(stopEnterNode, NodeType.STOP_ENTER_NODE.ordinal());
        EdgeIteratorState entryEdge = graph.edge(streetNode, stopEnterNode);
        entryEdge.setFlags(encoder.setAccess(entryEdge.getFlags(), true, false));
        setEdgeTypeAndClearDistance(entryEdge, GtfsStorage.EdgeType.ENTER_PT);
        entryEdge.setFlags(encoder.setValidityId(entryEdge.getFlags(), route_type));
        entryEdge.setName(stop.stop_name);
        if (platformDescriptorIfStatic != null) {
            gtfsStorage.getRoutes().put(entryEdge.getEdge(), platformDescriptorIfStatic);
        }
        wireUpAndConnectTimeline(stop, stopEnterNode, departureTimeline, GtfsStorage.EdgeType.ENTER_TIME_EXPANDED_NETWORK, GtfsStorage.EdgeType.WAIT);
    }

    private void wireUpArrivalTimeline(int streetNode, Stop stop, NavigableMap<Integer, Integer> arrivalTimeline, int route_type, GtfsStorageI.PlatformDescriptor platformDescriptorIfStatic) {
        nodeAccess.setNode(i++, stop.stop_lat, stop.stop_lon);
        int stopExitNode = i - 1;
        nodeAccess.setAdditionalNodeField(stopExitNode, NodeType.STOP_EXIT_NODE.ordinal());
        EdgeIteratorState exitEdge = graph.edge(stopExitNode, streetNode);
        exitEdge.setFlags(encoder.setAccess(exitEdge.getFlags(), true, false));
        setEdgeTypeAndClearDistance(exitEdge, GtfsStorage.EdgeType.EXIT_PT);
        exitEdge.setFlags(encoder.setValidityId(exitEdge.getFlags(), route_type));
        exitEdge.setName(stop.stop_name);
        if (platformDescriptorIfStatic != null) {
            gtfsStorage.getRoutes().put(exitEdge.getEdge(), platformDescriptorIfStatic);
        }
        wireUpAndConnectTimeline(stop, stopExitNode, arrivalTimeline, GtfsStorage.EdgeType.LEAVE_TIME_EXPANDED_NETWORK, GtfsStorage.EdgeType.WAIT_ARRIVAL);
    }

    private void wireUpOrPatchDepartureTimeline(ZoneId zoneId, int stationNode, Stop stop, NavigableMap<Integer, Integer> timeline, GtfsStorageI.PlatformDescriptor route) {
        int platformEnterNode = findPlatformNode(stationNode, route, GtfsStorage.EdgeType.ENTER_PT);
        if (platformEnterNode != -1) {
            patchDepartureTimeline(zoneId, timeline, platformEnterNode);
        } else {
            wireUpDepartureTimeline(stationNode, stop, timeline, 0, null);
        }
    }

    private void wireUpOrPatchArrivalTimeline(ZoneId zoneId, int stationNode, Stop stop, String routeId, NavigableMap<Integer, Integer> timeline, GtfsStorageI.PlatformDescriptor route) {
        int platformExitNode = findPlatformNode(stationNode, route, GtfsStorage.EdgeType.EXIT_PT);
        if (platformExitNode != -1) {
            patchArrivalTimeline(zoneId, timeline, platformExitNode);
        } else {
            wireUpArrivalTimeline(stationNode, stop, timeline, 0, null);
        }
        final Optional<Transfer> withinStationTransfer = transfers.getTransfersFromStop(stop.stop_id, routeId).stream().filter(t -> t.from_stop_id.equals(stop.stop_id)).findAny();
        if (!withinStationTransfer.isPresent()) {
            insertOutboundTransfers(stop.stop_id, null, 0, timeline);
        }
        transfers.getTransfersFromStop(stop.stop_id, routeId).forEach(transfer ->
                insertOutboundTransfers(transfer.from_stop_id, transfer.from_route_id, transfer.min_transfer_time, timeline));
    }

    private void patchDepartureTimeline(ZoneId zoneId, NavigableMap<Integer, Integer> timeline, int platformNode) {
        NavigableMap<Integer, Integer> staticDepartureTimelineForRoute = findDepartureTimelineForPlatform(platformNode);
        timeline.forEach((time, node) -> {
            SortedMap<Integer, Integer> headMap = staticDepartureTimelineForRoute.headMap(time);
            if (!headMap.isEmpty()) {
                EdgeIteratorState edge = graph.edge(headMap.get(headMap.lastKey()), node);
                edge.setFlags(encoder.setAccess(edge.getFlags(), true, false));
                setEdgeTypeAndClearDistance(edge, GtfsStorage.EdgeType.WAIT);
                edge.setFlags(encoder.setTime(edge.getFlags(), time - headMap.lastKey()));
            }
            SortedMap<Integer, Integer> tailMap = staticDepartureTimelineForRoute.tailMap(time);
            if (!tailMap.isEmpty()) {
                EdgeIteratorState edge = graph.edge(node, tailMap.get(tailMap.firstKey()));
                edge.setFlags(encoder.setAccess(edge.getFlags(), true, false));
                setEdgeTypeAndClearDistance(edge, GtfsStorage.EdgeType.WAIT);
                edge.setFlags(encoder.setTime(edge.getFlags(), tailMap.firstKey() - time));
            }

            EdgeIteratorState edge = graph.edge(platformNode, node);
            edge.setFlags(encoder.setAccess(edge.getFlags(), true, false));
            setEdgeTypeAndClearDistance(edge, GtfsStorage.EdgeType.ENTER_TIME_EXPANDED_NETWORK);
            edge.setFlags(encoder.setTime(edge.getFlags(), time));
            setFeedIdWithTimezone(edge, new GtfsStorage.FeedIdWithTimezone(id, zoneId));
        });
    }

    private void patchArrivalTimeline(ZoneId zoneId, NavigableMap<Integer, Integer> timeline, int platformExitNode) {
        timeline.forEach((time, node) -> {
            EdgeIteratorState edge = graph.edge(node, platformExitNode);
            edge.setFlags(encoder.setAccess(edge.getFlags(), true, false));
            setEdgeTypeAndClearDistance(edge, GtfsStorage.EdgeType.LEAVE_TIME_EXPANDED_NETWORK);
            edge.setFlags(encoder.setTime(edge.getFlags(), time));
            setFeedIdWithTimezone(edge, new GtfsStorage.FeedIdWithTimezone(id, zoneId));
        });
    }

    private NavigableMap<Integer, Integer> findDepartureTimelineForPlatform(int platformEnterNode) {
        TreeMap<Integer, Integer> result = new TreeMap<>();
        if (platformEnterNode == -1) {
            return result;
        }
        EdgeIterator edge = graph.getBaseGraph().createEdgeExplorer(DefaultEdgeFilter.outEdges(encoder)).setBaseNode(platformEnterNode);
        while (edge.next()) {
            if (encoder.getEdgeType(edge.getFlags()) == GtfsStorage.EdgeType.ENTER_TIME_EXPANDED_NETWORK) {
                result.put((int) encoder.getTime(edge.getFlags()), edge.getAdjNode());
            }
        }
        return result;
    }

    private int findPlatformNode(int stationNode, GtfsStorageI.PlatformDescriptor platformDescriptor, GtfsStorage.EdgeType edgeType) {
        DefaultEdgeFilter filter;
        if (edgeType == GtfsStorage.EdgeType.ENTER_PT) {
            filter = DefaultEdgeFilter.outEdges(encoder);
        } else if (edgeType == GtfsStorage.EdgeType.EXIT_PT) {
            filter = DefaultEdgeFilter.inEdges(encoder);
        } else {
            throw new RuntimeException();
        }
        EdgeIterator i = graph.getBaseGraph().createEdgeExplorer(filter).setBaseNode(stationNode);
        while (i.next()) {
            if (encoder.getEdgeType(i.getFlags()) == edgeType) {
                if (platformDescriptor.equals(gtfsStorage.getRoutes().get(i.getEdge()))) {
                    return i.getAdjNode();
                }
            }
        }
        return -1;
    }

    int addDelayedBoardEdge(ZoneId zoneId, GtfsRealtime.TripDescriptor tripDescriptor, int stopSequence, int departureTime, int departureNode, BitSet validOnDay) {
        Trip trip = feed.trips.get(tripDescriptor.getTripId());
        StopTime stopTime = feed.stop_times.get(new Fun.Tuple2(tripDescriptor.getTripId(), stopSequence));
        Stop stop = feed.stops.get(stopTime.stop_id);
        Map<GtfsStorageI.PlatformDescriptor, NavigableMap<Integer, Integer>> departureTimelineNodesByRoute = departureTimelinesByStop.computeIfAbsent(stopTime.stop_id, s -> new HashMap<>());
        NavigableMap<Integer, Integer> departureTimelineNodes = departureTimelineNodesByRoute.computeIfAbsent(GtfsStorageI.PlatformDescriptor.route(trip.route_id), s -> new TreeMap<>());
        int departureTimelineNode = departureTimelineNodes.computeIfAbsent(departureTime % (24 * 60 * 60), t -> {
            final int _departureTimelineNode = i++;
            nodeAccess.setNode(_departureTimelineNode, stop.stop_lat, stop.stop_lon);
            nodeAccess.setAdditionalNodeField(_departureTimelineNode, NodeType.INTERNAL_PT.ordinal());
            return _departureTimelineNode;
        });

        int dayShift = departureTime / (24 * 60 * 60);
        GtfsStorage.Validity validOn = new GtfsStorage.Validity(getValidOn(validOnDay, dayShift), zoneId, startDate);
        int validityId;
        if (gtfsStorage.getOperatingDayPatterns().containsKey(validOn)) {
            validityId = gtfsStorage.getOperatingDayPatterns().get(validOn);
        } else {
            validityId = gtfsStorage.getOperatingDayPatterns().size();
            gtfsStorage.getOperatingDayPatterns().put(validOn, validityId);
        }

        EdgeIteratorState boardEdge = graph.edge(departureTimelineNode, departureNode);
        boardEdge.set(accessEnc, true).setReverse(accessEnc, false);
        boardEdge.setName(getRouteName(feed, trip));
        setEdgeTypeAndClearDistance(boardEdge, GtfsStorage.EdgeType.BOARD);
        gtfsStorage.getStopSequences().put(boardEdge.getEdge(), stopSequence);
        gtfsStorage.getTripDescriptors().put(boardEdge.getEdge(), tripDescriptor.toByteArray());
        boardEdge.set(validityIdEnc, validityId);
        boardEdge.set(encoder.getTransfersEnc(), 1);
        return boardEdge.getEdge();
    }

    private void wireUpAndConnectTimeline(Stop toStop, int platformNode, NavigableMap<Integer, Integer> timeNodes, GtfsStorage.EdgeType timeExpandedNetworkEdgeType, GtfsStorage.EdgeType waitEdgeType) {
        ZoneId zoneId = ZoneId.of(feed.agency.values().iterator().next().agency_timezone);
        int time = 0;
        int prev = -1;
        for (Map.Entry<Integer, Integer> e : timeNodes.descendingMap().entrySet()) {
<<<<<<< HEAD
            EdgeIteratorState leaveTimeExpandedNetworkEdge = graph.edge(e.getValue(), stopExitNode);
            leaveTimeExpandedNetworkEdge.set(accessEnc, true).setReverse(accessEnc, false);
            setEdgeTypeAndClearDistance(leaveTimeExpandedNetworkEdge, GtfsStorage.EdgeType.LEAVE_TIME_EXPANDED_NETWORK);
            int arrivalTime = e.getKey();
            leaveTimeExpandedNetworkEdge.set(timeEnc, arrivalTime);
            setFeedIdWithTimezone(leaveTimeExpandedNetworkEdge, new GtfsStorage.FeedIdWithTimezone(id, zoneId));
            if (prev != -1) {
                EdgeIteratorState edge = graph.edge(e.getValue(), prev);
                edge.set(accessEnc, true).setReverse(accessEnc, false);
                setEdgeTypeAndClearDistance(edge, GtfsStorage.EdgeType.WAIT_ARRIVAL);
                edge.setName(toStop.stop_name);
                edge.set(timeEnc, time - e.getKey());
=======
            EdgeIteratorState timeExpandedNetworkEdge;
            if (timeExpandedNetworkEdgeType == GtfsStorage.EdgeType.LEAVE_TIME_EXPANDED_NETWORK) {
                timeExpandedNetworkEdge = graph.edge(e.getValue(), platformNode);
            } else if (timeExpandedNetworkEdgeType == GtfsStorage.EdgeType.ENTER_TIME_EXPANDED_NETWORK) {
                timeExpandedNetworkEdge = graph.edge(platformNode, e.getValue());
            } else {
                throw new RuntimeException();
            }
            timeExpandedNetworkEdge.setFlags(encoder.setAccess(timeExpandedNetworkEdge.getFlags(), true, false));
            timeExpandedNetworkEdge.setName(toStop.stop_name);
            setEdgeTypeAndClearDistance(timeExpandedNetworkEdge, timeExpandedNetworkEdgeType);
            timeExpandedNetworkEdge.setFlags(encoder.setTime(timeExpandedNetworkEdge.getFlags(), e.getKey()));
            setFeedIdWithTimezone(timeExpandedNetworkEdge, new GtfsStorage.FeedIdWithTimezone(id, zoneId));
            if (prev != -1) {
                EdgeIteratorState waitEdge = graph.edge(e.getValue(), prev);
                waitEdge.setFlags(encoder.setAccess(waitEdge.getFlags(), true, false));
                setEdgeTypeAndClearDistance(waitEdge, waitEdgeType);
                waitEdge.setName(toStop.stop_name);
                waitEdge.setFlags(encoder.setTime(waitEdge.getFlags(), time-e.getKey()));
>>>>>>> 7e6d73a1
            }
            time = e.getKey();
            prev = e.getValue();
        }
        if (!timeNodes.isEmpty()) {
            EdgeIteratorState edge = graph.edge(timeNodes.get(timeNodes.lastKey()), timeNodes.get(timeNodes.firstKey()));
            edge.setFlags(encoder.setAccess(edge.getFlags(), true, false));
            int rolloverTime = 24 * 60 * 60 - timeNodes.lastKey() + timeNodes.firstKey();
            setEdgeTypeAndClearDistance(edge, GtfsStorage.EdgeType.OVERNIGHT);
            edge.setName(toStop.stop_name);
            edge.setFlags(encoder.setTime(edge.getFlags(), rolloverTime));
        }
    }

    private void setFeedIdWithTimezone(EdgeIteratorState leaveTimeExpandedNetworkEdge, GtfsStorage.FeedIdWithTimezone validOn) {
        int validityId;
        if (gtfsStorage.getWritableTimeZones().containsKey(validOn)) {
            validityId = gtfsStorage.getWritableTimeZones().get(validOn);
        } else {
            validityId = gtfsStorage.getWritableTimeZones().size();
            gtfsStorage.getWritableTimeZones().put(validOn, validityId);
        }
        leaveTimeExpandedNetworkEdge.set(validityIdEnc, validityId);
    }

<<<<<<< HEAD
    private void wireUpAndAndConnectDepartureTimeline(Stop toStop, String toRouteId, int stopEnterNode, NavigableMap<Integer, Integer> timeNodes) {
        ZoneId zoneId = ZoneId.of(feed.agency.get(feed.routes.get(toRouteId).agency_id).agency_timezone);
        int time = 0;
        int prev = -1;
        for (Map.Entry<Integer, Integer> e : timeNodes.descendingMap().entrySet()) {
            EdgeIteratorState enterTimeExpandedNetworkEdge = graph.edge(stopEnterNode, e.getValue());
            enterTimeExpandedNetworkEdge.set(accessEnc, true).setReverse(accessEnc, false);
            enterTimeExpandedNetworkEdge.setName(toStop.stop_name);
            setEdgeTypeAndClearDistance(enterTimeExpandedNetworkEdge, GtfsStorage.EdgeType.ENTER_TIME_EXPANDED_NETWORK);
            enterTimeExpandedNetworkEdge.set(timeEnc, e.getKey());
            setFeedIdWithTimezone(enterTimeExpandedNetworkEdge, new GtfsStorage.FeedIdWithTimezone(id, zoneId));

            if (prev != -1) {
                EdgeIteratorState edge = graph.edge(e.getValue(), prev);
                edge.set(accessEnc, true).setReverse(accessEnc, false);
                setEdgeTypeAndClearDistance(edge, GtfsStorage.EdgeType.WAIT);
                edge.setName(toStop.stop_name);
                edge.set(timeEnc, time - e.getKey());
            }
            time = e.getKey();
            prev = e.getValue();
        }
        if (!timeNodes.isEmpty()) {
            EdgeIteratorState edge = graph.edge(timeNodes.get(timeNodes.lastKey()), timeNodes.get(timeNodes.firstKey()));
            edge.set(accessEnc, true).setReverse(accessEnc, false);
            int rolloverTime = 24 * 60 * 60 - timeNodes.lastKey() + timeNodes.firstKey();
            setEdgeTypeAndClearDistance(edge, GtfsStorage.EdgeType.OVERNIGHT);
            edge.setName(toStop.stop_name);
            edge.set(timeEnc, rolloverTime);
        }
    }

    private void insertInboundBlockTransfers(List<TripWithStopTimeAndArrivalNode> arrivalNodes, GtfsRealtime.TripDescriptor tripDescriptor, int departureNode, StopTime stopTime, Stop stop, GtfsStorage.Validity validOn, ZoneId zoneId) {
=======
    private void insertInboundBlockTransfers(List<TripWithStopTimeAndArrivalNode> arrivalNodes, GtfsRealtime.TripDescriptor tripDescriptor, int departureNode, int departureTime, StopTime stopTime, Stop stop, GtfsStorage.Validity validOn, ZoneId zoneId) {
>>>>>>> 7e6d73a1
        BitSet accumulatorValidity = new BitSet(validOn.validity.size());
        accumulatorValidity.or(validOn.validity);
        ListIterator<TripWithStopTimeAndArrivalNode> li = arrivalNodes.listIterator(arrivalNodes.size());
        while (li.hasPrevious() && accumulatorValidity.cardinality() > 0) {
            TripWithStopTimeAndArrivalNode lastTrip = li.previous();
            int dwellTime = departureTime - lastTrip.arrivalTime;
            if (dwellTime >= 0 && accumulatorValidity.intersects(lastTrip.tripWithStopTimes.validOnDay)) {
                BitSet blockTransferValidity = new BitSet(validOn.validity.size());
                blockTransferValidity.or(validOn.validity);
                blockTransferValidity.and(accumulatorValidity);
                GtfsStorage.Validity blockTransferValidOn = new GtfsStorage.Validity(blockTransferValidity, zoneId, startDate);
                int blockTransferValidityId;
                if (gtfsStorage.getOperatingDayPatterns().containsKey(blockTransferValidOn)) {
                    blockTransferValidityId = gtfsStorage.getOperatingDayPatterns().get(blockTransferValidOn);
                } else {
                    blockTransferValidityId = gtfsStorage.getOperatingDayPatterns().size();
                    gtfsStorage.getOperatingDayPatterns().put(blockTransferValidOn, blockTransferValidityId);
                }
                nodeAccess.setNode(i++, stop.stop_lat, stop.stop_lon);
                nodeAccess.setAdditionalNodeField(i - 1, NodeType.INTERNAL_PT.ordinal());
                EdgeIteratorState transferEdge = graph.edge(lastTrip.arrivalNode, i - 1);
                transferEdge.set(accessEnc, true).setReverse(accessEnc, false);
                setEdgeTypeAndClearDistance(transferEdge, GtfsStorage.EdgeType.TRANSFER);
                transferEdge.set(timeEnc, dwellTime);
                EdgeIteratorState boardEdge = graph.edge(i - 1, departureNode);
                boardEdge.set(accessEnc, true).setReverse(accessEnc, false);
                setEdgeTypeAndClearDistance(boardEdge, GtfsStorage.EdgeType.BOARD);
                boardEdge.set(validityIdEnc, blockTransferValidityId);
                gtfsStorage.getStopSequences().put(boardEdge.getEdge(), stopTime.stop_sequence);
                gtfsStorage.getTripDescriptors().put(boardEdge.getEdge(), tripDescriptor.toByteArray());
                accumulatorValidity.andNot(lastTrip.tripWithStopTimes.validOnDay);
            }
        }
    }

    private void insertInboundTransfers(String fromStopId, String from_route_id, int minimumTransferTime, NavigableMap<Integer, Integer> toStopTimelineNode) {
        int stationNode = gtfsStorage.getStationNodes().get(fromStopId);
        EdgeIterator i = graph.createEdgeExplorer().setBaseNode(stationNode);
        while (i.next()) {
<<<<<<< HEAD
            GtfsStorage.EdgeType edgeType = encoder.getEdgeType(i);
            if (edgeType == GtfsStorage.EdgeType.EXIT_PT) {
                String routeId = gtfsStorage.getRoutes().get(i.getEdge());
                if (from_route_id == null || from_route_id.equals(routeId)) {
                    EdgeIterator j = graph.createEdgeExplorer().setBaseNode(i.getAdjNode());
                    while (j.next()) {
                        GtfsStorage.EdgeType edgeType2 = encoder.getEdgeType(j);
                        if (edgeType2 == GtfsStorage.EdgeType.LEAVE_TIME_EXPANDED_NETWORK) {
                            int arrivalTime = j.get(timeEnc);
=======
            if (encoder.getEdgeType(i.getFlags()) == GtfsStorage.EdgeType.EXIT_PT) {
                GtfsStorageI.PlatformDescriptor routeId = gtfsStorage.getRoutes().get(i.getEdge());
                if (from_route_id == null || GtfsStorageI.PlatformDescriptor.route(from_route_id).equals(routeId)) {
                    EdgeIterator j = graph.createEdgeExplorer().setBaseNode(i.getAdjNode());
                    while (j.next()) {
                        if (encoder.getEdgeType(j.getFlags()) == GtfsStorage.EdgeType.LEAVE_TIME_EXPANDED_NETWORK) {
                            int arrivalTime = (int) encoder.getTime(j.getFlags());
>>>>>>> 7e6d73a1
                            SortedMap<Integer, Integer> tailSet = toStopTimelineNode.tailMap(arrivalTime + minimumTransferTime);
                            if (!tailSet.isEmpty()) {
                                EdgeIteratorState edge = graph.edge(j.getAdjNode(), tailSet.get(tailSet.firstKey()));
                                edge.set(accessEnc, true).setReverse(accessEnc, false);
                                setEdgeTypeAndClearDistance(edge, GtfsStorage.EdgeType.TRANSFER);
                                edge.set(timeEnc, tailSet.firstKey() - arrivalTime);
                            }
                        }
                    }
                }
            }
        }
    }

    private void insertOutboundTransfers(String toStopId, String toRouteId, int minimumTransferTime, NavigableMap<Integer, Integer> fromStopTimelineNodes) {
        int stationNode = gtfsStorage.getStationNodes().get(toStopId);
        EdgeIterator i = graph.getBaseGraph().createEdgeExplorer().setBaseNode(stationNode);
        while (i.next()) {
            GtfsStorage.EdgeType edgeType = encoder.getEdgeType(i);
            if (edgeType == GtfsStorage.EdgeType.ENTER_PT) {
                GtfsStorageI.PlatformDescriptor routeId = gtfsStorage.getRoutes().get(i.getEdge());
                if (toRouteId == null || routeId instanceof GtfsStorageI.RouteTypePlatform || GtfsStorageI.PlatformDescriptor.route(toRouteId).equals(routeId)) {
                    fromStopTimelineNodes.forEach((time, e) -> {
                        EdgeIterator j = graph.getBaseGraph().createEdgeExplorer().setBaseNode(i.getAdjNode());
                        while (j.next()) {
                            GtfsStorage.EdgeType edgeType2 = encoder.getEdgeType(j);
                            if (edgeType2 == GtfsStorage.EdgeType.ENTER_TIME_EXPANDED_NETWORK) {
                                int departureTime = j.get(timeEnc);
                                if (departureTime < time + minimumTransferTime) {
                                    continue;
                                }
                                EdgeIteratorState edge = graph.edge(e, j.getAdjNode());
                                edge.set(accessEnc, true).setReverse(accessEnc, false);
                                setEdgeTypeAndClearDistance(edge, GtfsStorage.EdgeType.TRANSFER);
                                edge.set(timeEnc, departureTime - time);
                                break;
                            }
                        }
                    });
                }
            }
        }
    }

    private String getRouteName(GTFSFeed feed, Trip trip) {
        Route route = feed.routes.get(trip.route_id);
        return (route.route_long_name != null ? route.route_long_name : route.route_short_name) + " " + trip.trip_headsign;
    }

    private void setEdgeTypeAndClearDistance(EdgeIteratorState edge, GtfsStorage.EdgeType edgeType) {
        edge.setDistance(0.0);
        encoder.setEdgeType(edge, edgeType);
    }

    private BitSet getValidOn(BitSet validOnDay, int dayShift) {
        if (dayShift == 0) {
            return validOnDay;
        } else {
            BitSet bitSet = new BitSet(validOnDay.length() + 1);
            for (int i = 0; i < validOnDay.length(); i++) {
                if (validOnDay.get(i)) {
                    bitSet.set(i + 1);
                }
            }
            return bitSet;
        }
    }

    private int routeType(GtfsStorageI.PlatformDescriptor platformDescriptor) {
        if (platformDescriptor instanceof GtfsStorageI.RouteTypePlatform) {
            return ((GtfsStorageI.RouteTypePlatform) platformDescriptor).route_type;
        } else {
            return feed.routes.get(((GtfsStorageI.RoutePlatform) platformDescriptor).route_id).route_type;
        }
    }

    private String routeIdOrNull(GtfsStorageI.PlatformDescriptor platformDescriptor) {
        if (platformDescriptor instanceof GtfsStorageI.RouteTypePlatform) {
            return null;
        } else {
            return ((GtfsStorageI.RoutePlatform) platformDescriptor).route_id;
        }
    }

}<|MERGE_RESOLUTION|>--- conflicted
+++ resolved
@@ -110,19 +110,6 @@
         FlagEncoder footEncoder = ((GraphHopperStorage) graph).getEncodingManager().getEncoder("foot");
         final EdgeFilter filter = DefaultEdgeFilter.allEdges(footEncoder);
         for (Stop stop : feed.stops.values()) {
-<<<<<<< HEAD
-            QueryResult locationQueryResult = walkNetworkIndex.findClosest(stop.stop_lat, stop.stop_lon, filter);
-            int streetNode;
-            if (!locationQueryResult.isValid()) {
-                streetNode = i++;
-                nodeAccess.setNode(streetNode, stop.stop_lat, stop.stop_lon);
-                EdgeIteratorState edge = graph.edge(streetNode, streetNode);
-                edge.set(accessEnc, true).setReverse(accessEnc, false);
-                edge.set(footEncoder.getAccessEnc(), true).setReverse(footEncoder.getAccessEnc(), false);
-                edge.set(footEncoder.getAverageSpeedEnc(), 5.0);
-            } else {
-                streetNode = locationQueryResult.getClosestNode();
-=======
             if (stop.location_type == 0) { // Only stops. Not interested in parent stations for now.
                 QueryResult locationQueryResult = walkNetworkIndex.findClosest(stop.stop_lat, stop.stop_lon, filter);
                 int streetNode;
@@ -130,14 +117,13 @@
                     streetNode = i++;
                     nodeAccess.setNode(streetNode, stop.stop_lat, stop.stop_lon);
                     EdgeIteratorState edge = graph.edge(streetNode, streetNode);
-                    edge.setFlags(encoder.setAccess(edge.getFlags(), true, false));
-                    edge.setFlags(footEncoder.setAccess(edge.getFlags(), true, false));
-                    edge.setFlags(footEncoder.setSpeed(edge.getFlags(), 5.0));
+                    edge.set(accessEnc, true).setReverse(accessEnc, false);
+                    edge.set(footEncoder.getAccessEnc(), true).setReverse(footEncoder.getAccessEnc(), false);
+                    edge.set(footEncoder.getAverageSpeedEnc(), 5.0);
                 } else {
                     streetNode = locationQueryResult.getClosestNode();
                 }
                 gtfsStorage.getStationNodes().put(stop.stop_id, streetNode);
->>>>>>> 7e6d73a1
             }
         }
     }
@@ -191,172 +177,6 @@
                 }
             }
         });
-<<<<<<< HEAD
-
-        wireUpStops();
-    }
-
-    void wireUpStops() {
-        for (Stop stop : feed.stops.values()) {
-            if (stop.location_type == 0) { // Only stops. Not interested in parent stations for now.
-                int streetNode = gtfsStorage.getStationNodes().get(stop.stop_id);
-
-                if (arrivalTimelineNodes.containsKey(stop.stop_id)) {
-                    final Map<String, NavigableMap<Integer, Integer>> arrivalTimelineNodesByRoute = arrivalTimelineNodes.get(stop.stop_id);
-
-                    arrivalTimelineNodesByRoute.forEach((routeId, timelineNodesWithTripId) -> {
-                        Route route = feed.routes.get(routeId);
-                        nodeAccess.setNode(i++, stop.stop_lat, stop.stop_lon);
-                        int stopExitNode = i - 1;
-                        nodeAccess.setAdditionalNodeField(stopExitNode, NodeType.STOP_EXIT_NODE.ordinal());
-
-                        EdgeIteratorState exitEdge = graph.edge(stopExitNode, streetNode);
-                        exitEdge.set(accessEnc, true).setReverse(accessEnc, false);
-                        setEdgeTypeAndClearDistance(exitEdge, GtfsStorage.EdgeType.EXIT_PT);
-                        exitEdge.set(validityIdEnc, route.route_type);
-                        exitEdge.setName(stop.stop_name);
-                        gtfsStorage.getRoutes().put(exitEdge.getEdge(), routeId);
-                        wireUpAndAndConnectArrivalTimeline(stop, routeId, stopExitNode, timelineNodesWithTripId);
-                    });
-
-                }
-
-                if (departureTimelineNodes.containsKey(stop.stop_id)) {
-                    final Map<String, NavigableMap<Integer, Integer>> departureTimelineNodesByRoute = departureTimelineNodes.get(stop.stop_id);
-
-                    departureTimelineNodesByRoute.forEach((routeId, timelineNodesWithTripId) -> {
-                        Route route = feed.routes.get(routeId);
-                        nodeAccess.setNode(i++, stop.stop_lat, stop.stop_lon);
-                        int stopEnterNode = i - 1;
-                        nodeAccess.setAdditionalNodeField(stopEnterNode, NodeType.STOP_ENTER_NODE.ordinal());
-
-                        EdgeIteratorState entryEdge = graph.edge(streetNode, stopEnterNode);
-                        entryEdge.set(accessEnc, true).setReverse(accessEnc, false);
-                        setEdgeTypeAndClearDistance(entryEdge, GtfsStorage.EdgeType.ENTER_PT);
-                        entryEdge.set(validityIdEnc, route.route_type);
-                        entryEdge.setName(stop.stop_name);
-                        gtfsStorage.getRoutes().put(entryEdge.getEdge(), routeId);
-
-                        wireUpAndAndConnectDepartureTimeline(stop, routeId, stopEnterNode, timelineNodesWithTripId);
-                    });
-                }
-            }
-        }
-        insertTransfers();
-    }
-
-    void wireUpAdditionalDepartures(ZoneId zoneId) {
-        for (Stop stop : feed.stops.values()) {
-            int stationNode = gtfsStorage.getStationNodes().get(stop.stop_id);
-            final Map<String, NavigableMap<Integer, Integer>> departureTimelineNodesByRoute = departureTimelineNodes.getOrDefault(stop.stop_id, Collections.emptyMap());
-            departureTimelineNodesByRoute.forEach((routeId, timeline) -> {
-                int platformNode = findPlatformEnterNode(stationNode, routeId);
-                if (platformNode != -1) {
-
-                    NavigableMap<Integer, Integer> staticTimelineNodesForRoute = findDepartureTimelineNodesForRoute(stationNode, routeId);
-                    timeline.forEach((time, node) -> {
-                        SortedMap<Integer, Integer> headMap = staticTimelineNodesForRoute.headMap(time);
-                        if (!headMap.isEmpty()) {
-                            EdgeIteratorState edge = graph.edge(headMap.get(headMap.lastKey()), node);
-                            edge.set(accessEnc, true).setReverse(accessEnc, false);
-                            setEdgeTypeAndClearDistance(edge, GtfsStorage.EdgeType.WAIT);
-                            edge.set(timeEnc, time - headMap.lastKey());
-                        }
-                        SortedMap<Integer, Integer> tailMap = staticTimelineNodesForRoute.tailMap(time);
-                        if (!tailMap.isEmpty()) {
-                            EdgeIteratorState edge = graph.edge(node, tailMap.get(tailMap.firstKey()));
-                            edge.set(accessEnc, true).setReverse(accessEnc, false);
-                            setEdgeTypeAndClearDistance(edge, GtfsStorage.EdgeType.WAIT);
-                            edge.set(timeEnc, tailMap.firstKey() - time);
-                        }
-
-                        EdgeIteratorState edge = graph.edge(platformNode, node);
-                        edge.set(accessEnc, true).setReverse(accessEnc, false);
-                        setEdgeTypeAndClearDistance(edge, GtfsStorage.EdgeType.ENTER_TIME_EXPANDED_NETWORK);
-                        edge.set(timeEnc, time);
-                        setFeedIdWithTimezone(edge, new GtfsStorage.FeedIdWithTimezone(id, zoneId));
-                    });
-                } else {
-                    nodeAccess.setNode(i++, stop.stop_lat, stop.stop_lon);
-                    int stopEnterNode = i - 1;
-                    nodeAccess.setAdditionalNodeField(stopEnterNode, NodeType.STOP_ENTER_NODE.ordinal());
-                    EdgeIteratorState entryEdge = graph.edge(stationNode, stopEnterNode);
-                    setEdgeTypeAndClearDistance(entryEdge, GtfsStorage.EdgeType.ENTER_PT);
-                    entryEdge.set(accessEnc, true).setReverse(accessEnc, false);
-                    entryEdge.setName(stop.stop_name);
-                    wireUpAndAndConnectDepartureTimeline(stop, routeId, stopEnterNode, timeline);
-                }
-            });
-            final Map<String, NavigableMap<Integer, Integer>> arrivalTimelineNodesByRoute = arrivalTimelineNodes.getOrDefault(stop.stop_id, Collections.emptyMap());
-            arrivalTimelineNodesByRoute.forEach((routeId, timeline) -> {
-                int platformNode = findPlatformExitNode(stationNode, routeId);
-                if (platformNode != -1) {
-                    timeline.forEach((time, node) -> {
-                        EdgeIteratorState edge = graph.edge(node, platformNode);
-                        edge.set(accessEnc, true).setReverse(accessEnc, false);
-                        setEdgeTypeAndClearDistance(edge, GtfsStorage.EdgeType.LEAVE_TIME_EXPANDED_NETWORK);
-                        edge.set(timeEnc, time);
-                        setFeedIdWithTimezone(edge, new GtfsStorage.FeedIdWithTimezone(id, zoneId));
-                    });
-                } else {
-                    nodeAccess.setNode(i++, stop.stop_lat, stop.stop_lon);
-                    int stopExitNode = i - 1;
-                    nodeAccess.setAdditionalNodeField(stopExitNode, NodeType.STOP_EXIT_NODE.ordinal());
-                    EdgeIteratorState exitEdge = graph.edge(stopExitNode, stationNode);
-                    setEdgeTypeAndClearDistance(exitEdge, GtfsStorage.EdgeType.EXIT_PT);
-                    exitEdge.set(accessEnc, true).setReverse(accessEnc, false);
-                    exitEdge.setName(stop.stop_name);
-                    wireUpAndAndConnectArrivalTimeline(stop, routeId, stopExitNode, timeline);
-                }
-                final Optional<Transfer> withinStationTransfer = transfers.getTransfersFromStop(stop.stop_id, routeId).stream().filter(t -> t.from_stop_id.equals(stop.stop_id)).findAny();
-                if (!withinStationTransfer.isPresent()) {
-                    insertOutboundTransfers(stop.stop_id, null, 0, timeline);
-                }
-                transfers.getTransfersFromStop(stop.stop_id, routeId).forEach(transfer -> {
-                    insertOutboundTransfers(transfer.from_stop_id, transfer.from_route_id, transfer.min_transfer_time, timeline);
-                });
-            });
-        }
-    }
-
-    private NavigableMap<Integer, Integer> findDepartureTimelineNodesForRoute(int stationNode, String routeId) {
-        TreeMap<Integer, Integer> result = new TreeMap<>();
-        int node = findPlatformEnterNode(stationNode, routeId);
-        if (node == -1) {
-            return result;
-        }
-        EdgeIterator edge = graph.getBaseGraph().createEdgeExplorer(DefaultEdgeFilter.outEdges(encoder)).setBaseNode(node);
-        while (edge.next()) {
-            if (encoder.getEdgeType(edge) == GtfsStorage.EdgeType.ENTER_TIME_EXPANDED_NETWORK) {
-                result.put(edge.get(timeEnc), edge.getAdjNode());
-            }
-        }
-        return result;
-    }
-
-    private int findPlatformEnterNode(int stationNode, String routeId) {
-        EdgeIterator i = graph.getBaseGraph().createEdgeExplorer(DefaultEdgeFilter.outEdges(encoder)).setBaseNode(stationNode);
-        while (i.next()) {
-            GtfsStorage.EdgeType edgeType = encoder.getEdgeType(i);
-            if (edgeType == GtfsStorage.EdgeType.ENTER_PT) {
-                if (routeId.equals(gtfsStorage.getRoutes().get(i.getEdge()))) {
-                    return i.getAdjNode();
-                }
-            }
-        }
-        return -1;
-    }
-
-    private int findPlatformExitNode(int stationNode, String routeId) {
-        EdgeIterator i = graph.getBaseGraph().createEdgeExplorer(DefaultEdgeFilter.inEdges(encoder)).setBaseNode(stationNode);
-        while (i.next()) {
-            GtfsStorage.EdgeType edgeType = encoder.getEdgeType(i);
-            if (edgeType == GtfsStorage.EdgeType.EXIT_PT) {
-                if (routeId.equals(gtfsStorage.getRoutes().get(i.getEdge()))) {
-                    return i.getAdjNode();
-                }
-            }
-=======
     }
 
     private void wireUpStops() {
@@ -385,7 +205,6 @@
         final Optional<Transfer> withinStationTransfer = transfers.getTransfersToStop(toStopId, toRouteId).stream().filter(t -> t.from_stop_id.equals(toStopId)).findAny();
         if (!withinStationTransfer.isPresent()) {
             insertInboundTransfers(toStopId, null, 0, departureTimeline);
->>>>>>> 7e6d73a1
         }
         transfers.getTransfersToStop(toStopId, toRouteId).forEach(transfer ->
                 insertInboundTransfers(transfer.from_stop_id, transfer.from_route_id, transfer.min_transfer_time, departureTimeline));
@@ -468,7 +287,7 @@
                 return _departureTimelineNode;
             });
 
-            Map<GtfsStorageI.PlatformDescriptor, NavigableMap<Integer, Integer>>  arrivalTimelines = arrivalTimelinesByStop.computeIfAbsent(stopTime.stop_id, s -> new HashMap<>());
+            Map<GtfsStorageI.PlatformDescriptor, NavigableMap<Integer, Integer>> arrivalTimelines = arrivalTimelinesByStop.computeIfAbsent(stopTime.stop_id, s -> new HashMap<>());
             NavigableMap<Integer, Integer> arrivalTimeline;
             if (transfers.hasNoRouteSpecificArrivalTransferRules(stopTime.stop_id)) {
                 arrivalTimeline = arrivalTimelines.computeIfAbsent(GtfsStorageI.PlatformDescriptor.routeType(route.route_type), s -> new TreeMap<>());
@@ -544,9 +363,9 @@
         int stopEnterNode = i - 1;
         nodeAccess.setAdditionalNodeField(stopEnterNode, NodeType.STOP_ENTER_NODE.ordinal());
         EdgeIteratorState entryEdge = graph.edge(streetNode, stopEnterNode);
-        entryEdge.setFlags(encoder.setAccess(entryEdge.getFlags(), true, false));
+        entryEdge.set(accessEnc, true).setReverse(accessEnc, false);
         setEdgeTypeAndClearDistance(entryEdge, GtfsStorage.EdgeType.ENTER_PT);
-        entryEdge.setFlags(encoder.setValidityId(entryEdge.getFlags(), route_type));
+        entryEdge.set(encoder.getValidityIdEnc(), route_type);
         entryEdge.setName(stop.stop_name);
         if (platformDescriptorIfStatic != null) {
             gtfsStorage.getRoutes().put(entryEdge.getEdge(), platformDescriptorIfStatic);
@@ -559,9 +378,9 @@
         int stopExitNode = i - 1;
         nodeAccess.setAdditionalNodeField(stopExitNode, NodeType.STOP_EXIT_NODE.ordinal());
         EdgeIteratorState exitEdge = graph.edge(stopExitNode, streetNode);
-        exitEdge.setFlags(encoder.setAccess(exitEdge.getFlags(), true, false));
+        exitEdge.set(accessEnc, true).setReverse(accessEnc, false);
         setEdgeTypeAndClearDistance(exitEdge, GtfsStorage.EdgeType.EXIT_PT);
-        exitEdge.setFlags(encoder.setValidityId(exitEdge.getFlags(), route_type));
+        exitEdge.set(encoder.getValidityIdEnc(), route_type);
         exitEdge.setName(stop.stop_name);
         if (platformDescriptorIfStatic != null) {
             gtfsStorage.getRoutes().put(exitEdge.getEdge(), platformDescriptorIfStatic);
@@ -599,22 +418,22 @@
             SortedMap<Integer, Integer> headMap = staticDepartureTimelineForRoute.headMap(time);
             if (!headMap.isEmpty()) {
                 EdgeIteratorState edge = graph.edge(headMap.get(headMap.lastKey()), node);
-                edge.setFlags(encoder.setAccess(edge.getFlags(), true, false));
+                edge.set(accessEnc, true).setReverse(accessEnc, false);
                 setEdgeTypeAndClearDistance(edge, GtfsStorage.EdgeType.WAIT);
-                edge.setFlags(encoder.setTime(edge.getFlags(), time - headMap.lastKey()));
+                edge.set(timeEnc, time - headMap.lastKey());
             }
             SortedMap<Integer, Integer> tailMap = staticDepartureTimelineForRoute.tailMap(time);
             if (!tailMap.isEmpty()) {
                 EdgeIteratorState edge = graph.edge(node, tailMap.get(tailMap.firstKey()));
-                edge.setFlags(encoder.setAccess(edge.getFlags(), true, false));
+                edge.set(accessEnc, true).setReverse(accessEnc, false);
                 setEdgeTypeAndClearDistance(edge, GtfsStorage.EdgeType.WAIT);
-                edge.setFlags(encoder.setTime(edge.getFlags(), tailMap.firstKey() - time));
+                edge.set(timeEnc, tailMap.firstKey() - time);
             }
 
             EdgeIteratorState edge = graph.edge(platformNode, node);
-            edge.setFlags(encoder.setAccess(edge.getFlags(), true, false));
+            edge.set(accessEnc, true).setReverse(accessEnc, false);
             setEdgeTypeAndClearDistance(edge, GtfsStorage.EdgeType.ENTER_TIME_EXPANDED_NETWORK);
-            edge.setFlags(encoder.setTime(edge.getFlags(), time));
+            edge.set(timeEnc, time);
             setFeedIdWithTimezone(edge, new GtfsStorage.FeedIdWithTimezone(id, zoneId));
         });
     }
@@ -622,9 +441,9 @@
     private void patchArrivalTimeline(ZoneId zoneId, NavigableMap<Integer, Integer> timeline, int platformExitNode) {
         timeline.forEach((time, node) -> {
             EdgeIteratorState edge = graph.edge(node, platformExitNode);
-            edge.setFlags(encoder.setAccess(edge.getFlags(), true, false));
+            edge.set(accessEnc, true).setReverse(accessEnc, false);
             setEdgeTypeAndClearDistance(edge, GtfsStorage.EdgeType.LEAVE_TIME_EXPANDED_NETWORK);
-            edge.setFlags(encoder.setTime(edge.getFlags(), time));
+            edge.set(timeEnc, time);
             setFeedIdWithTimezone(edge, new GtfsStorage.FeedIdWithTimezone(id, zoneId));
         });
     }
@@ -636,8 +455,8 @@
         }
         EdgeIterator edge = graph.getBaseGraph().createEdgeExplorer(DefaultEdgeFilter.outEdges(encoder)).setBaseNode(platformEnterNode);
         while (edge.next()) {
-            if (encoder.getEdgeType(edge.getFlags()) == GtfsStorage.EdgeType.ENTER_TIME_EXPANDED_NETWORK) {
-                result.put((int) encoder.getTime(edge.getFlags()), edge.getAdjNode());
+            if (encoder.getEdgeType(edge) == GtfsStorage.EdgeType.ENTER_TIME_EXPANDED_NETWORK) {
+                result.put(edge.get(timeEnc), edge.getAdjNode());
             }
         }
         return result;
@@ -654,7 +473,7 @@
         }
         EdgeIterator i = graph.getBaseGraph().createEdgeExplorer(filter).setBaseNode(stationNode);
         while (i.next()) {
-            if (encoder.getEdgeType(i.getFlags()) == edgeType) {
+            if (encoder.getEdgeType(i) == edgeType) {
                 if (platformDescriptor.equals(gtfsStorage.getRoutes().get(i.getEdge()))) {
                     return i.getAdjNode();
                 }
@@ -702,20 +521,6 @@
         int time = 0;
         int prev = -1;
         for (Map.Entry<Integer, Integer> e : timeNodes.descendingMap().entrySet()) {
-<<<<<<< HEAD
-            EdgeIteratorState leaveTimeExpandedNetworkEdge = graph.edge(e.getValue(), stopExitNode);
-            leaveTimeExpandedNetworkEdge.set(accessEnc, true).setReverse(accessEnc, false);
-            setEdgeTypeAndClearDistance(leaveTimeExpandedNetworkEdge, GtfsStorage.EdgeType.LEAVE_TIME_EXPANDED_NETWORK);
-            int arrivalTime = e.getKey();
-            leaveTimeExpandedNetworkEdge.set(timeEnc, arrivalTime);
-            setFeedIdWithTimezone(leaveTimeExpandedNetworkEdge, new GtfsStorage.FeedIdWithTimezone(id, zoneId));
-            if (prev != -1) {
-                EdgeIteratorState edge = graph.edge(e.getValue(), prev);
-                edge.set(accessEnc, true).setReverse(accessEnc, false);
-                setEdgeTypeAndClearDistance(edge, GtfsStorage.EdgeType.WAIT_ARRIVAL);
-                edge.setName(toStop.stop_name);
-                edge.set(timeEnc, time - e.getKey());
-=======
             EdgeIteratorState timeExpandedNetworkEdge;
             if (timeExpandedNetworkEdgeType == GtfsStorage.EdgeType.LEAVE_TIME_EXPANDED_NETWORK) {
                 timeExpandedNetworkEdge = graph.edge(e.getValue(), platformNode);
@@ -724,62 +529,17 @@
             } else {
                 throw new RuntimeException();
             }
-            timeExpandedNetworkEdge.setFlags(encoder.setAccess(timeExpandedNetworkEdge.getFlags(), true, false));
+            timeExpandedNetworkEdge.set(accessEnc, true).setReverse(accessEnc, false);
             timeExpandedNetworkEdge.setName(toStop.stop_name);
             setEdgeTypeAndClearDistance(timeExpandedNetworkEdge, timeExpandedNetworkEdgeType);
-            timeExpandedNetworkEdge.setFlags(encoder.setTime(timeExpandedNetworkEdge.getFlags(), e.getKey()));
+            timeExpandedNetworkEdge.set(timeEnc, e.getKey());
             setFeedIdWithTimezone(timeExpandedNetworkEdge, new GtfsStorage.FeedIdWithTimezone(id, zoneId));
             if (prev != -1) {
                 EdgeIteratorState waitEdge = graph.edge(e.getValue(), prev);
-                waitEdge.setFlags(encoder.setAccess(waitEdge.getFlags(), true, false));
+                waitEdge.set(accessEnc, true).setReverse(accessEnc, false);
                 setEdgeTypeAndClearDistance(waitEdge, waitEdgeType);
                 waitEdge.setName(toStop.stop_name);
-                waitEdge.setFlags(encoder.setTime(waitEdge.getFlags(), time-e.getKey()));
->>>>>>> 7e6d73a1
-            }
-            time = e.getKey();
-            prev = e.getValue();
-        }
-        if (!timeNodes.isEmpty()) {
-            EdgeIteratorState edge = graph.edge(timeNodes.get(timeNodes.lastKey()), timeNodes.get(timeNodes.firstKey()));
-            edge.setFlags(encoder.setAccess(edge.getFlags(), true, false));
-            int rolloverTime = 24 * 60 * 60 - timeNodes.lastKey() + timeNodes.firstKey();
-            setEdgeTypeAndClearDistance(edge, GtfsStorage.EdgeType.OVERNIGHT);
-            edge.setName(toStop.stop_name);
-            edge.setFlags(encoder.setTime(edge.getFlags(), rolloverTime));
-        }
-    }
-
-    private void setFeedIdWithTimezone(EdgeIteratorState leaveTimeExpandedNetworkEdge, GtfsStorage.FeedIdWithTimezone validOn) {
-        int validityId;
-        if (gtfsStorage.getWritableTimeZones().containsKey(validOn)) {
-            validityId = gtfsStorage.getWritableTimeZones().get(validOn);
-        } else {
-            validityId = gtfsStorage.getWritableTimeZones().size();
-            gtfsStorage.getWritableTimeZones().put(validOn, validityId);
-        }
-        leaveTimeExpandedNetworkEdge.set(validityIdEnc, validityId);
-    }
-
-<<<<<<< HEAD
-    private void wireUpAndAndConnectDepartureTimeline(Stop toStop, String toRouteId, int stopEnterNode, NavigableMap<Integer, Integer> timeNodes) {
-        ZoneId zoneId = ZoneId.of(feed.agency.get(feed.routes.get(toRouteId).agency_id).agency_timezone);
-        int time = 0;
-        int prev = -1;
-        for (Map.Entry<Integer, Integer> e : timeNodes.descendingMap().entrySet()) {
-            EdgeIteratorState enterTimeExpandedNetworkEdge = graph.edge(stopEnterNode, e.getValue());
-            enterTimeExpandedNetworkEdge.set(accessEnc, true).setReverse(accessEnc, false);
-            enterTimeExpandedNetworkEdge.setName(toStop.stop_name);
-            setEdgeTypeAndClearDistance(enterTimeExpandedNetworkEdge, GtfsStorage.EdgeType.ENTER_TIME_EXPANDED_NETWORK);
-            enterTimeExpandedNetworkEdge.set(timeEnc, e.getKey());
-            setFeedIdWithTimezone(enterTimeExpandedNetworkEdge, new GtfsStorage.FeedIdWithTimezone(id, zoneId));
-
-            if (prev != -1) {
-                EdgeIteratorState edge = graph.edge(e.getValue(), prev);
-                edge.set(accessEnc, true).setReverse(accessEnc, false);
-                setEdgeTypeAndClearDistance(edge, GtfsStorage.EdgeType.WAIT);
-                edge.setName(toStop.stop_name);
-                edge.set(timeEnc, time - e.getKey());
+                waitEdge.set(timeEnc, time - e.getKey());
             }
             time = e.getKey();
             prev = e.getValue();
@@ -794,10 +554,18 @@
         }
     }
 
-    private void insertInboundBlockTransfers(List<TripWithStopTimeAndArrivalNode> arrivalNodes, GtfsRealtime.TripDescriptor tripDescriptor, int departureNode, StopTime stopTime, Stop stop, GtfsStorage.Validity validOn, ZoneId zoneId) {
-=======
+    private void setFeedIdWithTimezone(EdgeIteratorState leaveTimeExpandedNetworkEdge, GtfsStorage.FeedIdWithTimezone validOn) {
+        int validityId;
+        if (gtfsStorage.getWritableTimeZones().containsKey(validOn)) {
+            validityId = gtfsStorage.getWritableTimeZones().get(validOn);
+        } else {
+            validityId = gtfsStorage.getWritableTimeZones().size();
+            gtfsStorage.getWritableTimeZones().put(validOn, validityId);
+        }
+        leaveTimeExpandedNetworkEdge.set(validityIdEnc, validityId);
+    }
+
     private void insertInboundBlockTransfers(List<TripWithStopTimeAndArrivalNode> arrivalNodes, GtfsRealtime.TripDescriptor tripDescriptor, int departureNode, int departureTime, StopTime stopTime, Stop stop, GtfsStorage.Validity validOn, ZoneId zoneId) {
->>>>>>> 7e6d73a1
         BitSet accumulatorValidity = new BitSet(validOn.validity.size());
         accumulatorValidity.or(validOn.validity);
         ListIterator<TripWithStopTimeAndArrivalNode> li = arrivalNodes.listIterator(arrivalNodes.size());
@@ -837,25 +605,13 @@
         int stationNode = gtfsStorage.getStationNodes().get(fromStopId);
         EdgeIterator i = graph.createEdgeExplorer().setBaseNode(stationNode);
         while (i.next()) {
-<<<<<<< HEAD
-            GtfsStorage.EdgeType edgeType = encoder.getEdgeType(i);
-            if (edgeType == GtfsStorage.EdgeType.EXIT_PT) {
-                String routeId = gtfsStorage.getRoutes().get(i.getEdge());
-                if (from_route_id == null || from_route_id.equals(routeId)) {
-                    EdgeIterator j = graph.createEdgeExplorer().setBaseNode(i.getAdjNode());
-                    while (j.next()) {
-                        GtfsStorage.EdgeType edgeType2 = encoder.getEdgeType(j);
-                        if (edgeType2 == GtfsStorage.EdgeType.LEAVE_TIME_EXPANDED_NETWORK) {
-                            int arrivalTime = j.get(timeEnc);
-=======
-            if (encoder.getEdgeType(i.getFlags()) == GtfsStorage.EdgeType.EXIT_PT) {
+            if (encoder.getEdgeType(i) == GtfsStorage.EdgeType.EXIT_PT) {
                 GtfsStorageI.PlatformDescriptor routeId = gtfsStorage.getRoutes().get(i.getEdge());
                 if (from_route_id == null || GtfsStorageI.PlatformDescriptor.route(from_route_id).equals(routeId)) {
                     EdgeIterator j = graph.createEdgeExplorer().setBaseNode(i.getAdjNode());
                     while (j.next()) {
-                        if (encoder.getEdgeType(j.getFlags()) == GtfsStorage.EdgeType.LEAVE_TIME_EXPANDED_NETWORK) {
-                            int arrivalTime = (int) encoder.getTime(j.getFlags());
->>>>>>> 7e6d73a1
+                        if (encoder.getEdgeType(j) == GtfsStorage.EdgeType.LEAVE_TIME_EXPANDED_NETWORK) {
+                            int arrivalTime = j.get(timeEnc);
                             SortedMap<Integer, Integer> tailSet = toStopTimelineNode.tailMap(arrivalTime + minimumTransferTime);
                             if (!tailSet.isEmpty()) {
                                 EdgeIteratorState edge = graph.edge(j.getAdjNode(), tailSet.get(tailSet.firstKey()));
