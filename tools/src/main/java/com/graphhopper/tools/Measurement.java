/*
 *  Licensed to GraphHopper GmbH under one or more contributor
 *  license agreements. See the NOTICE file distributed with this work for
 *  additional information regarding copyright ownership.
 *
 *  GraphHopper GmbH licenses this file to you under the Apache License,
 *  Version 2.0 (the "License"); you may not use this file except in
 *  compliance with the License. You may obtain a copy of the License at
 *
 *       http://www.apache.org/licenses/LICENSE-2.0
 *
 *  Unless required by applicable law or agreed to in writing, software
 *  distributed under the License is distributed on an "AS IS" BASIS,
 *  WITHOUT WARRANTIES OR CONDITIONS OF ANY KIND, either express or implied.
 *  See the License for the specific language governing permissions and
 *  limitations under the License.
 */
package com.graphhopper.tools;

import com.bedatadriven.jackson.datatype.jts.JtsModule;
import com.fasterxml.jackson.annotation.JsonInclude;
import com.fasterxml.jackson.databind.ObjectMapper;
import com.fasterxml.jackson.dataformat.yaml.YAMLFactory;
import com.graphhopper.*;
import com.graphhopper.coll.GHBitSet;
import com.graphhopper.coll.GHBitSetImpl;
import com.graphhopper.config.CHProfileConfig;
import com.graphhopper.config.LMProfileConfig;
import com.graphhopper.config.ProfileConfig;
import com.graphhopper.jackson.Jackson;
import com.graphhopper.json.geo.JsonFeatureCollection;
import com.graphhopper.reader.DataReader;
import com.graphhopper.reader.osm.GraphHopperOSM;
import com.graphhopper.routing.lm.PrepareLandmarks;
import com.graphhopper.routing.util.*;
import com.graphhopper.routing.util.spatialrules.AbstractSpatialRule;
import com.graphhopper.routing.util.spatialrules.SpatialRuleLookup;
import com.graphhopper.routing.util.spatialrules.SpatialRuleLookupBuilder;
import com.graphhopper.routing.util.spatialrules.SpatialRuleLookupBuilder.SpatialRuleFactory;
import com.graphhopper.routing.weighting.custom.CustomProfileConfig;
import com.graphhopper.routing.weighting.custom.CustomWeighting;
import com.graphhopper.storage.*;
import com.graphhopper.storage.index.LocationIndex;
import com.graphhopper.util.*;
import com.graphhopper.util.Parameters.Algorithms;
import com.graphhopper.util.Parameters.CH;
import com.graphhopper.util.Parameters.Landmark;
import com.graphhopper.util.shapes.BBox;
import com.graphhopper.util.shapes.GHPoint;
import org.slf4j.Logger;
import org.slf4j.LoggerFactory;

import java.io.BufferedReader;
import java.io.File;
import java.io.FileWriter;
import java.io.IOException;
import java.nio.charset.StandardCharsets;
import java.nio.file.DirectoryStream;
import java.nio.file.Files;
import java.nio.file.Path;
import java.nio.file.Paths;
import java.text.SimpleDateFormat;
import java.util.*;
import java.util.Map.Entry;
import java.util.concurrent.atomic.AtomicInteger;
import java.util.concurrent.atomic.AtomicLong;

import static com.graphhopper.util.Helper.*;
import static com.graphhopper.util.Parameters.Algorithms.ALT_ROUTE;
import static com.graphhopper.util.Parameters.Algorithms.DIJKSTRA_BI;
import static com.graphhopper.util.Parameters.Routing.BLOCK_AREA;

/**
 * Used to run performance benchmarks for routing and other functionalities of GraphHopper
 *
 * @author Peter Karich
 * @author easbar
 */
public class Measurement {
    private static final Logger logger = LoggerFactory.getLogger(Measurement.class);
    private final Map<String, Object> properties = new TreeMap<>();
    private long seed;
    private int maxNode;
    private String vehicle;

    public static void main(String[] strs) throws IOException {
        PMap args = PMap.read(strs);
        int repeats = args.getInt("measurement.repeats", 1);
        for (int i = 0; i < repeats; ++i)
            new Measurement().start(args);
    }

    // creates properties file in the format key=value
    // Every value is one y-value in a separate diagram with an identical x-value for every Measurement.start call
    void start(PMap args) throws IOException {
        final String graphLocation = args.getString("graph.location", "");
        final String countryBordersDirectory = args.getString("spatial_rules.borders_directory", "");
        final boolean useJson = args.getBool("measurement.json", false);
        boolean cleanGraph = args.getBool("measurement.clean", false);
        String summaryLocation = args.getString("measurement.summaryfile", "");
        final String timeStamp = new SimpleDateFormat("yyyy-MM-dd_HH:mm:ss").format(new Date());
        put("measurement.timestamp", timeStamp);
        String propFolder = args.getString("measurement.folder", "");
        if (!propFolder.isEmpty()) {
            Files.createDirectories(Paths.get(propFolder));
        }
        String propFilename = args.getString("measurement.filename", "");
        if (isEmpty(propFilename)) {
            if (useJson) {
                // if we start from IDE or otherwise jar was not built using maven the git commit id will be unknown
                String id = Constants.GIT_INFO != null ? Constants.GIT_INFO.getCommitHash().substring(0, 8) : "unknown";
                propFilename = "measurement_" + id + "_" + timeStamp + ".json";
            } else {
                propFilename = "measurement_" + timeStamp + ".properties";
            }
        }
        final String propLocation = Paths.get(propFolder).resolve(propFilename).toString();
        seed = args.getLong("measurement.seed", 123);
        put("measurement.gitinfo", args.getString("measurement.gitinfo", ""));
        int count = args.getInt("measurement.count", 5000);
        put("measurement.name", args.getString("measurement.name", "no_name"));
        put("measurement.map", args.getString("datareader.file", "unknown"));
        String blockAreaStr = args.getString("measurement.block_area", "");
        final boolean useMeasurementTimeAsRefTime = args.getBool("measurement.use_measurement_time_as_ref_time", false);
        if (useMeasurementTimeAsRefTime && !useJson) {
            throw new IllegalArgumentException("Using measurement time as reference time only works with json files");
        }

        GraphHopper hopper = new GraphHopperOSM() {
            @Override
            protected void prepareCH(boolean closeEarly) {
                StopWatch sw = new StopWatch().start();
                super.prepareCH(closeEarly);
                // note that we measure the total time of all (possibly edge&node) CH preparations
                put(Parameters.CH.PREPARE + "time", sw.stop().getMillis());
                int edges = getGraphHopperStorage().getEdges();
                if (!getCHPreparationHandler().getNodeBasedCHProfiles().isEmpty()) {
                    CHProfile chProfile = getCHPreparationHandler().getNodeBasedCHProfiles().get(0);
                    int edgesAndShortcuts = getGraphHopperStorage().getCHGraph(chProfile).getEdges();
                    put(Parameters.CH.PREPARE + "node.shortcuts", edgesAndShortcuts - edges);
                    put(Parameters.CH.PREPARE + "node.time", getCHPreparationHandler().getPreparation(chProfile).getTotalPrepareTime());
                }
                if (!getCHPreparationHandler().getEdgeBasedCHProfiles().isEmpty()) {
                    CHProfile chProfile = getCHPreparationHandler().getEdgeBasedCHProfiles().get(0);
                    int edgesAndShortcuts = getGraphHopperStorage().getCHGraph(chProfile).getEdges();
                    put(Parameters.CH.PREPARE + "edge.shortcuts", edgesAndShortcuts - edges);
                    put(Parameters.CH.PREPARE + "edge.time", getCHPreparationHandler().getPreparation(chProfile).getTotalPrepareTime());
                }
            }

            @Override
            protected void loadOrPrepareLM(boolean closeEarly) {
                super.loadOrPrepareLM(closeEarly);
                for (PrepareLandmarks plm : getLMPreparationHandler().getPreparations()) {
<<<<<<< HEAD
                    put(Landmark.PREPARE + plm.getLMProfile().getName() + ".time", plm.getTotalPrepareTime());
=======
                    put(Landmark.PREPARE + "time", plm.getTotalPrepareTime());
>>>>>>> a96bb17a
                }
            }

            @Override
            protected DataReader importData() throws IOException {
                StopWatch sw = new StopWatch().start();
                DataReader dr = super.importData();
                put("graph.import_time", sw.stop().getSeconds());
                return dr;
            }
        };

        hopper.init(createConfigFromArgs(args)).
                // use server to allow path simplification
                        forServer();
        if (cleanGraph) {
            hopper.clean();
        }

        hopper.getCHPreparationHandler().setDisablingAllowed(true);
        hopper.getLMPreparationHandler().setDisablingAllowed(true);
        hopper.importOrLoad();

        GraphHopperStorage g = hopper.getGraphHopperStorage();
        EncodingManager encodingManager = hopper.getEncodingManager();
        if (encodingManager.fetchEdgeEncoders().size() != 1) {
            throw new IllegalArgumentException("There has to be exactly one encoder for each measurement");
        }
        FlagEncoder encoder = encodingManager.fetchEdgeEncoders().get(0);
        final String vehicleStr = encoder.toString();

        StopWatch sw = new StopWatch().start();
        try {
            maxNode = g.getNodes();

            final boolean runSlow = args.getBool("measurement.run_slow_routing", true);
            GHBitSet allowedEdges = printGraphDetails(g, vehicleStr);
            printMiscUnitPerfTests(g, false, encoder, count * 100, allowedEdges);
            printLocationIndexQuery(g, hopper.getLocationIndex(), count);

            if (runSlow) {
                boolean isCH = false;
                boolean isLM = false;
                printTimeOfRouteQuery(hopper, new QuerySettings("routing", count / 20, isCH, isLM).
                        withInstructions());
                if (encoder.supportsTurnCosts())
                    printTimeOfRouteQuery(hopper, new QuerySettings("routing_edge", count / 20, isCH, isLM).
                            withInstructions().edgeBased());
                if (!blockAreaStr.isEmpty())
                    printTimeOfRouteQuery(hopper, new QuerySettings("routing_block_area", count / 20, isCH, isLM).
                            withInstructions().blockArea(blockAreaStr));
                // todonow: use custom model as query custom model (if given)
                // todonow: do we really need to test this here?
//                printTimeOfRouteQuery(hopper, new QuerySettings("routing_custom_truck", count / 20, isCH, isLM).
//                        profile("custom_truck").withInstructions().queryCustomModel(createCustomProfile().getCustomModel()));
            }

            if (hopper.getLMPreparationHandler().isEnabled()) {
                System.gc();
                boolean isCH = false;
                boolean isLM = true;
<<<<<<< HEAD
                // TODO maybe for node-based do only LM=8 and compare different LM only for edge-based?
=======
>>>>>>> a96bb17a
                for (int activeLMCount : Arrays.asList(4, 8, 12, 16)) {
                    printTimeOfRouteQuery(hopper, new QuerySettings("routingLM" + activeLMCount, count / 4, isCH, isLM).
                            withInstructions().activeLandmarks(activeLMCount));
                    if (encoder.supportsTurnCosts()) {
                        printTimeOfRouteQuery(hopper, new QuerySettings("routingLM" + activeLMCount + "_edge", count / 4, isCH, isLM).
                                withInstructions().activeLandmarks(activeLMCount).edgeBased());
                    }
                }

                final int activeLMCount = 8;
                if (!blockAreaStr.isEmpty())
                    printTimeOfRouteQuery(hopper, new QuerySettings("routingLM" + activeLMCount + "_block_area", count / 4, isCH, isLM).
                            withInstructions().activeLandmarks(activeLMCount).blockArea(blockAreaStr));
<<<<<<< HEAD
=======
                // compareRouting(hopper, count / 5);
>>>>>>> a96bb17a
            }

            if (hopper.getCHPreparationHandler().isEnabled()) {
                boolean isCH = true;
                boolean isLM = false;
//                compareCHWithAndWithoutSOD(hopper, count/5);
                System.gc();
                if (!hopper.getCHPreparationHandler().getNodeBasedCHProfiles().isEmpty()) {
                    CHProfile chProfile = hopper.getCHPreparationHandler().getNodeBasedCHProfiles().get(0);
                    CHGraph lg = g.getCHGraph(chProfile);
                    fillAllowedEdges(lg.getAllEdges(), allowedEdges);
                    printMiscUnitPerfTests(lg, isCH, encoder, count * 100, allowedEdges);
                    printTimeOfRouteQuery(hopper, new QuerySettings("routingCH", count, isCH, isLM).
                            withInstructions().sod());
                    printTimeOfRouteQuery(hopper, new QuerySettings("routingCH_alt", count / 10, isCH, isLM).
                            withInstructions().sod().alternative());
                    printTimeOfRouteQuery(hopper, new QuerySettings("routingCH_with_hints", count, isCH, isLM).
                            withInstructions().sod().withPointHints());
                    printTimeOfRouteQuery(hopper, new QuerySettings("routingCH_no_sod", count, isCH, isLM).
                            withInstructions());
                    printTimeOfRouteQuery(hopper, new QuerySettings("routingCH_no_instr", count, isCH, isLM).
                            sod());
                    printTimeOfRouteQuery(hopper, new QuerySettings("routingCH_full", count, isCH, isLM).
                            withInstructions().withPointHints().sod().simplify());
                }
                if (!hopper.getCHPreparationHandler().getEdgeBasedCHProfiles().isEmpty()) {
                    printTimeOfRouteQuery(hopper, new QuerySettings("routingCH_edge", count, isCH, isLM).
                            edgeBased().withInstructions());
                    printTimeOfRouteQuery(hopper, new QuerySettings("routingCH_edge_no_instr", count, isCH, isLM).
                            edgeBased());
                    printTimeOfRouteQuery(hopper, new QuerySettings("routingCH_edge_full", count, isCH, isLM).
                            edgeBased().withInstructions().withPointHints().simplify());
                }
            }
            if (!isEmpty(countryBordersDirectory)) {
                printSpatialRuleLookupTest(countryBordersDirectory, count * 100);
            }

        } catch (Exception ex) {
            logger.error("Problem while measuring " + graphLocation, ex);
            put("error", ex.toString());
        } finally {
            put("gh.gitinfo", Constants.GIT_INFO != null ? Constants.GIT_INFO.toString() : "unknown");
            put("measurement.count", count);
            put("measurement.seed", seed);
            put("measurement.time", sw.stop().getMillis());
            System.gc();
            put("measurement.totalMB", getTotalMB());
            put("measurement.usedMB", getUsedMB());

            if (!isEmpty(summaryLocation)) {
                writeSummary(summaryLocation, propLocation);
            }
            if (useJson) {
                storeJson(propLocation, useMeasurementTimeAsRefTime);
            } else {
                storeProperties(propLocation);
            }
        }
    }

    private GraphHopperConfig createConfigFromArgs(PMap args) {
        GraphHopperConfig ghConfig = new GraphHopperConfig(args);
        String encodingManagerString = args.getString("graph.flag_encoders", "car");
        List<FlagEncoder> tmpEncoders = EncodingManager.create(encodingManagerString).fetchEdgeEncoders();
        if (tmpEncoders.size() != 1) {
            logger.warn("You configured multiple encoders, only the first one is used for the measurements");
        }
        vehicle = tmpEncoders.get(0).toString();
        boolean turnCosts = tmpEncoders.get(0).supportsTurnCosts();
        String weighting = args.getString("measurement.weighting", "fastest");
        boolean useCHEdge = args.getBool("measurement.ch.edge", true);
        boolean useCHNode = args.getBool("measurement.ch.node", true);
        boolean useLM = args.getBool("measurement.lm", true);
        String customModelFile = args.getString("measurement.custom_model_file", "");
        List<ProfileConfig> profiles = new ArrayList<>();
        if (!customModelFile.isEmpty()) {
            if (!weighting.equals(CustomWeighting.NAME))
                throw new IllegalArgumentException("To make use of a custom model you need to set measurement.weighting to 'custom'");
            // use custom profile(s) as specified in the given custom model file
            CustomModel customModel = loadCustomModel(customModelFile);
            profiles.add(new CustomProfileConfig("profile_no_tc").setCustomModel(customModel).setVehicle(vehicle).setTurnCosts(false));
            if (turnCosts)
                profiles.add(new CustomProfileConfig("profile_tc").setCustomModel(customModel).setVehicle(vehicle).setTurnCosts(true));
        } else {
            // use standard profiles
            profiles.add(new ProfileConfig("profile_no_tc").setVehicle(vehicle).setWeighting(weighting).setTurnCosts(false));
            if (turnCosts)
                profiles.add(new ProfileConfig("profile_tc").setVehicle(vehicle).setWeighting(weighting).setTurnCosts(true));
        }
        ghConfig.setProfiles(profiles);

        List<CHProfileConfig> chProfiles = new ArrayList<>();
        if (useCHNode)
            chProfiles.add(new CHProfileConfig("profile_no_tc"));
        if (useCHEdge)
            chProfiles.add(new CHProfileConfig("profile_tc"));
        ghConfig.setCHProfiles(chProfiles);
        List<LMProfileConfig> lmProfiles = new ArrayList<>();
        if (useLM) {
            lmProfiles.add(new LMProfileConfig("profile_no_tc"));
            if (turnCosts)
                // no need for a second LM preparation, we can do cross queries here
                lmProfiles.add(new LMProfileConfig("profile_tc").setPreparationProfile("profile_no_tc"));
        }
        ghConfig.setLMProfiles(lmProfiles);
        return ghConfig;
    }

    private static class QuerySettings {
        private final String prefix;
        private final int count;
        final boolean ch, lm;
        int activeLandmarks = -1;
        boolean withInstructions, withPointHints, sod, edgeBased, simplify, alternative;
        String blockArea;

        QuerySettings(String prefix, int count, boolean isCH, boolean isLM) {
            this.prefix = prefix;
            this.count = count;
            this.ch = isCH;
            this.lm = isLM;
        }

        QuerySettings withInstructions() {
            this.withInstructions = true;
            return this;
        }

        QuerySettings withPointHints() {
            this.withPointHints = true;
            return this;
        }

        QuerySettings sod() {
            sod = true;
            return this;
        }

        QuerySettings activeLandmarks(int alm) {
            this.activeLandmarks = alm;
            return this;
        }

        QuerySettings edgeBased() {
            this.edgeBased = true;
            return this;
        }

        QuerySettings simplify() {
            this.simplify = true;
            return this;
        }

        QuerySettings alternative() {
            alternative = true;
            return this;
        }

        QuerySettings blockArea(String str) {
            blockArea = str;
            return this;
        }
    }

    void fillAllowedEdges(AllEdgesIterator iter, GHBitSet bs) {
        bs.clear();
        while (iter.next()) {
            bs.add(iter.getEdge());
        }
    }

    private GHBitSet printGraphDetails(GraphHopperStorage g, String vehicleStr) {
        // graph size (edge, node and storage size)
        put("graph.nodes", g.getNodes());
        put("graph.edges", g.getAllEdges().length());
        put("graph.size_in_MB", g.getCapacity() / MB);
        put("graph.encoder", vehicleStr);

        AllEdgesIterator iter = g.getAllEdges();
        final int maxEdgesId = g.getAllEdges().length();
        final GHBitSet allowedEdges = new GHBitSetImpl(maxEdgesId);
        fillAllowedEdges(iter, allowedEdges);
        put("graph.valid_edges", allowedEdges.getCardinality());
        return allowedEdges;
    }

    private void printLocationIndexQuery(Graph g, final LocationIndex idx, int count) {
        count *= 2;
        final BBox bbox = g.getBounds();
        final double latDelta = bbox.maxLat - bbox.minLat;
        final double lonDelta = bbox.maxLon - bbox.minLon;
        final Random rand = new Random(seed);
        MiniPerfTest miniPerf = new MiniPerfTest() {
            @Override
            public int doCalc(boolean warmup, int run) {
                double lat = rand.nextDouble() * latDelta + bbox.minLat;
                double lon = rand.nextDouble() * lonDelta + bbox.minLon;
                int val = idx.findClosest(lat, lon, EdgeFilter.ALL_EDGES).getClosestNode();
//                if (!warmup && val >= 0)
//                    list.add(val);

                return val;
            }
        }.setIterations(count).start();

        print("location_index", miniPerf);
    }

    private void printMiscUnitPerfTests(final Graph graph, boolean isCH, final FlagEncoder encoder,
                                        int count, final GHBitSet allowedEdges) {
        final Random rand = new Random(seed);
        String description = "";
        if (isCH) {
            description = "CH";
            CHGraph lg = (CHGraph) graph;
            final CHEdgeExplorer chExplorer = lg.createEdgeExplorer(new LevelEdgeFilter(lg));
            MiniPerfTest miniPerf = new MiniPerfTest() {
                @Override
                public int doCalc(boolean warmup, int run) {
                    int nodeId = rand.nextInt(maxNode);
                    return GHUtility.count(chExplorer.setBaseNode(nodeId));
                }
            }.setIterations(count).start();
            print("unit_testsCH.level_edge_state_next", miniPerf);

            final CHEdgeExplorer chExplorer2 = lg.createEdgeExplorer();
            miniPerf = new MiniPerfTest() {
                @Override
                public int doCalc(boolean warmup, int run) {
                    int nodeId = rand.nextInt(maxNode);
                    CHEdgeIterator iter = chExplorer2.setBaseNode(nodeId);
                    while (iter.next()) {
                        if (iter.isShortcut())
                            nodeId += (int) iter.getWeight();
                    }
                    return nodeId;
                }
            }.setIterations(count).start();
            print("unit_testsCH.get_weight", miniPerf);
        }

        EdgeFilter outFilter = DefaultEdgeFilter.outEdges(encoder);
        final EdgeExplorer outExplorer = graph.createEdgeExplorer(outFilter);
        MiniPerfTest miniPerf = new MiniPerfTest() {
            @Override
            public int doCalc(boolean warmup, int run) {
                int nodeId = rand.nextInt(maxNode);
                return GHUtility.count(outExplorer.setBaseNode(nodeId));
            }
        }.setIterations(count).start();
        print("unit_tests" + description + ".out_edge_state_next", miniPerf);

        final EdgeExplorer allExplorer = graph.createEdgeExplorer();
        miniPerf = new MiniPerfTest() {
            @Override
            public int doCalc(boolean warmup, int run) {
                int nodeId = rand.nextInt(maxNode);
                return GHUtility.count(allExplorer.setBaseNode(nodeId));
            }
        }.setIterations(count).start();
        print("unit_tests" + description + ".all_edge_state_next", miniPerf);

        final int maxEdgesId = graph.getAllEdges().length();
        miniPerf = new MiniPerfTest() {
            @Override
            public int doCalc(boolean warmup, int run) {
                while (true) {
                    int edgeId = rand.nextInt(maxEdgesId);
                    if (allowedEdges.contains(edgeId))
                        return graph.getEdgeIteratorState(edgeId, Integer.MIN_VALUE).getEdge();
                }
            }
        }.setIterations(count).start();
        print("unit_tests" + description + ".get_edge_state", miniPerf);
    }

    private void printSpatialRuleLookupTest(String countryBordersDirectory, int count) {
        ObjectMapper objectMapper = new ObjectMapper();
        objectMapper.registerModule(new JtsModule());
        objectMapper.setSerializationInclusion(JsonInclude.Include.NON_NULL);

        List<JsonFeatureCollection> jsonFeatureCollections = new ArrayList<>();
        try (DirectoryStream<Path> stream = Files.newDirectoryStream(Paths.get(countryBordersDirectory), "*.{geojson,json}")) {
            for (Path borderFile : stream) {
                try (BufferedReader reader = Files.newBufferedReader(borderFile, StandardCharsets.UTF_8)) {
                    JsonFeatureCollection jsonFeatureCollection = objectMapper.readValue(reader, JsonFeatureCollection.class);
                    jsonFeatureCollections.add(jsonFeatureCollection);
                }
            }
        } catch (IOException e) {
            logger.error("Failed to load borders.", e);
            return;
        }

        SpatialRuleFactory rulePerCountryFactory = (id, borders) -> new AbstractSpatialRule(borders) {
            @Override
            public String getId() {
                return id;
            }
        };

        final SpatialRuleLookup spatialRuleLookup = SpatialRuleLookupBuilder.buildIndex(jsonFeatureCollections, "ISO_A3", rulePerCountryFactory);

        // generate random points in central Europe
        final List<GHPoint> randomPoints = new ArrayList<>(count);
        for (int i = 0; i < count; i++) {
            double lat = 46d + Math.random() * 7d;
            double lon = 6d + Math.random() * 21d;
            randomPoints.add(new GHPoint(lat, lon));
        }

        MiniPerfTest lookupPerfTest = new MiniPerfTest() {
            @Override
            public int doCalc(boolean warmup, int run) {
                GHPoint point = randomPoints.get(run);
                return spatialRuleLookup.lookupRules(point.lat, point.lon).getRules().size();
            }
        }.setIterations(count).start();

        print("spatialrulelookup", lookupPerfTest);
    }

    private void compareRouting(final GraphHopper hopper, int count) {
        logger.info("Comparing " + count + " routes. Differences will be printed to stderr.");
        String algo = Algorithms.ASTAR_BI;
        final Random rand = new Random(seed);
        final Graph g = hopper.getGraphHopperStorage();
        final NodeAccess na = g.getNodeAccess();

        for (int i = 0; i < count; i++) {
            int from = rand.nextInt(maxNode);
            int to = rand.nextInt(maxNode);

            double fromLat = na.getLatitude(from);
            double fromLon = na.getLongitude(from);
            double toLat = na.getLatitude(to);
            double toLon = na.getLongitude(to);
            GHRequest req = new GHRequest(fromLat, fromLon, toLat, toLon).
                    setProfile("profile_no_tc").
                    setAlgorithm(algo);

            GHResponse lmRsp = hopper.route(req);
            req.putHint(Landmark.DISABLE, true);
            GHResponse originalRsp = hopper.route(req);

            String locStr = " iteration " + i + ". " + fromLat + "," + fromLon + " -> " + toLat + "," + toLon;
            if (lmRsp.hasErrors()) {
                if (originalRsp.hasErrors())
                    continue;
                logger.error("Error for LM but not for original response " + locStr);
            }

            String infoStr = " weight:" + lmRsp.getBest().getRouteWeight() + ", original: " + originalRsp.getBest().getRouteWeight()
                    + " distance:" + lmRsp.getBest().getDistance() + ", original: " + originalRsp.getBest().getDistance()
                    + " time:" + round2(lmRsp.getBest().getTime() / 1000) + ", original: " + round2(originalRsp.getBest().getTime() / 1000)
                    + " points:" + lmRsp.getBest().getPoints().size() + ", original: " + originalRsp.getBest().getPoints().size();

            if (Math.abs(1 - lmRsp.getBest().getRouteWeight() / originalRsp.getBest().getRouteWeight()) > 0.000001)
                logger.error("Too big weight difference for LM. " + locStr + infoStr);
        }
    }

    private void compareCHWithAndWithoutSOD(final GraphHopper hopper, int count) {
        logger.info("Comparing " + count + " routes for CH with and without stall on demand." +
                " Differences will be printed to stderr.");
        final Random rand = new Random(seed);
        final Graph g = hopper.getGraphHopperStorage();
        final NodeAccess na = g.getNodeAccess();

        for (int i = 0; i < count; i++) {
            int from = rand.nextInt(maxNode);
            int to = rand.nextInt(maxNode);

            double fromLat = na.getLatitude(from);
            double fromLon = na.getLongitude(from);
            double toLat = na.getLatitude(to);
            double toLon = na.getLongitude(to);
            GHRequest sodReq = new GHRequest(fromLat, fromLon, toLat, toLon).
                    setProfile("profile_no_tc").
                    setAlgorithm(DIJKSTRA_BI);

            GHRequest noSodReq = new GHRequest(fromLat, fromLon, toLat, toLon).
                    setProfile("profile_no_tc").
                    setAlgorithm(DIJKSTRA_BI);
            noSodReq.putHint("stall_on_demand", false);

            GHResponse sodRsp = hopper.route(sodReq);
            GHResponse noSodRsp = hopper.route(noSodReq);

            String locStr = " iteration " + i + ". " + fromLat + "," + fromLon + " -> " + toLat + "," + toLon;
            if (sodRsp.hasErrors()) {
                if (noSodRsp.hasErrors()) {
                    logger.info("Error with and without SOD");
                    continue;
                } else {
                    logger.error("Error with SOD but not without SOD" + locStr);
                    continue;
                }
            }
            String infoStr =
                    " weight:" + noSodRsp.getBest().getRouteWeight() + ", original: " + sodRsp.getBest().getRouteWeight()
                            + " distance:" + noSodRsp.getBest().getDistance() + ", original: " + sodRsp.getBest().getDistance()
                            + " time:" + round2(noSodRsp.getBest().getTime() / 1000) + ", original: " + round2(sodRsp.getBest().getTime() / 1000)
                            + " points:" + noSodRsp.getBest().getPoints().size() + ", original: " + sodRsp.getBest().getPoints().size();

            if (Math.abs(1 - noSodRsp.getBest().getRouteWeight() / sodRsp.getBest().getRouteWeight()) > 0.000001)
                logger.error("Too big weight difference for SOD. " + locStr + infoStr);
        }
    }

    private void printTimeOfRouteQuery(final GraphHopper hopper, final QuerySettings querySettings) {
        final Graph g = hopper.getGraphHopperStorage();
        final AtomicLong maxDistance = new AtomicLong(0);
        final AtomicLong minDistance = new AtomicLong(Long.MAX_VALUE);
        final AtomicLong distSum = new AtomicLong(0);
        final AtomicLong airDistSum = new AtomicLong(0);
        final AtomicLong altCount = new AtomicLong(0);
        final AtomicInteger failedCount = new AtomicInteger(0);
        final DistanceCalc distCalc = new DistanceCalcEarth();

        final EdgeFilter edgeFilter = DefaultEdgeFilter.allEdges(hopper.getEncodingManager().getEncoder(vehicle));
        final EdgeExplorer edgeExplorer = g.createEdgeExplorer(edgeFilter);
        final AtomicLong visitedNodesSum = new AtomicLong(0);
        final AtomicLong maxVisitedNodes = new AtomicLong(0);
//        final AtomicLong extractTimeSum = new AtomicLong(0);
//        final AtomicLong calcPointsTimeSum = new AtomicLong(0);
//        final AtomicLong calcDistTimeSum = new AtomicLong(0);
//        final AtomicLong tmpDist = new AtomicLong(0);
        final Random rand = new Random(seed);
        final NodeAccess na = g.getNodeAccess();

        MiniPerfTest miniPerf = new MiniPerfTest() {
            @Override
            public int doCalc(boolean warmup, int run) {
                int from = -1, to = -1;
                double fromLat = 0, fromLon = 0, toLat = 0, toLon = 0;
                GHRequest req = null;
                for (int i = 0; i < 5; i++) {
                    from = rand.nextInt(maxNode);
                    to = rand.nextInt(maxNode);
                    fromLat = na.getLatitude(from);
                    fromLon = na.getLongitude(from);
                    toLat = na.getLatitude(to);
                    toLon = na.getLongitude(to);
                    req = new GHRequest(fromLat, fromLon, toLat, toLon);
                    req.setProfile(querySettings.edgeBased ? "profile_tc" : "profile_no_tc");
                    if (querySettings.blockArea == null)
                        break;

                    try {
                        req.getHints().putObject(BLOCK_AREA, querySettings.blockArea);
                        GraphEdgeIdFinder.createBlockArea(hopper.getGraphHopperStorage(), hopper.getLocationIndex(), req.getPoints(), req.getHints(), edgeFilter);
                        break;
                    } catch (IllegalArgumentException ex) {
                        if (i >= 4)
                            throw new RuntimeException("Give up after 5 trials. Cannot find points outside of the block_area "
                                    + querySettings.blockArea + " - too big block_area or map too small? Request:" + req);
                    }
                }

                req.getHints().
                        putObject(CH.DISABLE, !querySettings.ch).
                        putObject("stall_on_demand", querySettings.sod).
                        putObject(Landmark.DISABLE, !querySettings.lm).
                        putObject(Landmark.ACTIVE_COUNT, querySettings.activeLandmarks).
                        putObject("instructions", querySettings.withInstructions);

                if (querySettings.alternative)
                    req.setAlgorithm(ALT_ROUTE);

                if (querySettings.withInstructions)
                    req.setPathDetails(Arrays.asList(Parameters.Details.AVERAGE_SPEED));

                if (querySettings.simplify) {
                    req.setPathDetails(Arrays.asList(Parameters.Details.AVERAGE_SPEED, Parameters.Details.EDGE_ID, Parameters.Details.STREET_NAME));
                } else {
                    // disable path simplification by setting the distance to zero
                    req.getHints().putObject(Parameters.Routing.WAY_POINT_MAX_DISTANCE, 0);
                }

                if (querySettings.withPointHints) {
                    EdgeIterator iter = edgeExplorer.setBaseNode(from);
                    if (!iter.next())
                        throw new IllegalArgumentException("wrong 'from' when adding point hint");
                    EdgeIterator iter2 = edgeExplorer.setBaseNode(to);
                    if (!iter2.next())
                        throw new IllegalArgumentException("wrong 'to' when adding point hint");
                    req.setPointHints(Arrays.asList(iter.getName(), iter2.getName()));
                }

                // put(algo + ".approximation", "BeelineSimplification").
                // put(algo + ".epsilon", 2);

                GHResponse rsp;
                try {
                    rsp = hopper.route(req);
                } catch (Exception ex) {
                    // 'not found' can happen if import creates more than one subnetwork
                    throw new RuntimeException("Error while calculating route! "
                            + "nodes:" + from + " -> " + to + ", request:" + req, ex);
                }

                if (rsp.hasErrors()) {
                    if (!warmup)
                        failedCount.incrementAndGet();

                    if (rsp.getErrors().get(0).getMessage() == null)
                        rsp.getErrors().get(0).printStackTrace();
                    else if (!toLowerCase(rsp.getErrors().get(0).getMessage()).contains("not found"))
                        logger.error("errors should NOT happen in Measurement! " + req + " => " + rsp.getErrors());

                    return 0;
                }

                PathWrapper arsp = rsp.getBest();
                if (!warmup) {
                    long visitedNodes = rsp.getHints().getLong("visited_nodes.sum", 0);
                    visitedNodesSum.addAndGet(visitedNodes);
                    if (visitedNodes > maxVisitedNodes.get()) {
                        maxVisitedNodes.set(visitedNodes);
                    }

                    long dist = (long) arsp.getDistance();
                    distSum.addAndGet(dist);

                    airDistSum.addAndGet((long) distCalc.calcDist(fromLat, fromLon, toLat, toLon));

                    if (dist > maxDistance.get())
                        maxDistance.set(dist);

                    if (dist < minDistance.get())
                        minDistance.set(dist);

                    if (querySettings.alternative)
                        altCount.addAndGet(rsp.getAll().size());
                }

                return arsp.getPoints().getSize();
            }
        }.setIterations(querySettings.count).start();

        int count = querySettings.count - failedCount.get();

        // if using non-bidirectional algorithm make sure you exclude CH routing
        String algoStr = (querySettings.ch && !querySettings.edgeBased) ? Algorithms.DIJKSTRA_BI : Algorithms.ASTAR_BI;
        if (querySettings.ch && !querySettings.sod) {
            algoStr += "_no_sod";
        }
        String prefix = querySettings.prefix;
        put(prefix + ".guessed_algorithm", algoStr);
        put(prefix + ".failed_count", failedCount.get());
        put(prefix + ".distance_min", minDistance.get());
        put(prefix + ".distance_mean", (float) distSum.get() / count);
        put(prefix + ".air_distance_mean", (float) airDistSum.get() / count);
        put(prefix + ".distance_max", maxDistance.get());
        put(prefix + ".visited_nodes_mean", (float) visitedNodesSum.get() / count);
        put(prefix + ".visited_nodes_max", (float) maxVisitedNodes.get());
        put(prefix + ".alternative_rate", (float) altCount.get() / count);
        print(prefix, miniPerf);
    }

    void print(String prefix, MiniPerfTest perf) {
        logger.info(prefix + ": " + perf.getReport());
        put(prefix + ".sum", perf.getSum());
        put(prefix + ".min", perf.getMin());
        put(prefix + ".mean", perf.getMean());
        put(prefix + ".max", perf.getMax());
    }

    void put(String key, Object val) {
        properties.put(key, val);
    }

    private void storeJson(String jsonLocation, boolean useMeasurementTimeAsRefTime) {
        logger.info("storing measurement json in " + jsonLocation);
        Map<String, String> gitInfoMap = new HashMap<>();
        // add git info if available
        if (Constants.GIT_INFO != null) {
            properties.remove("gh.gitinfo");
            gitInfoMap.put("commitHash", Constants.GIT_INFO.getCommitHash());
            gitInfoMap.put("commitMessage", Constants.GIT_INFO.getCommitMessage());
            gitInfoMap.put("commitTime", Constants.GIT_INFO.getCommitTime());
            gitInfoMap.put("branch", Constants.GIT_INFO.getBranch());
            gitInfoMap.put("dirty", String.valueOf(Constants.GIT_INFO.isDirty()));
        }
        Map<String, Object> result = new HashMap<>();
        // add measurement time, use same format as git commit time
        String measurementTime = new SimpleDateFormat("yyy-MM-dd'T'HH:mm:ssZ").format(new Date());
        result.put("measurementTime", measurementTime);
        // set ref time, this is either the git commit time or the measurement time
        if (Constants.GIT_INFO != null && !useMeasurementTimeAsRefTime) {
            result.put("refTime", Constants.GIT_INFO.getCommitTime());
        } else {
            result.put("refTime", measurementTime);
        }
        result.put("periodicBuild", useMeasurementTimeAsRefTime);
        result.put("gitinfo", gitInfoMap);
        result.put("metrics", properties);
        try {
            File file = new File(jsonLocation);
            new ObjectMapper()
                    .writerWithDefaultPrettyPrinter()
                    .writeValue(file, result);
        } catch (IOException e) {
            logger.error("Problem while storing json in: " + jsonLocation, e);
        }
    }

    private CustomModel loadCustomModel(String customModelLocation) {
        ObjectMapper yamlOM = Jackson.initObjectMapper(new ObjectMapper(new YAMLFactory()));
        try {
            return yamlOM.readValue(new File(customModelLocation), CustomModel.class);
        } catch (Exception e) {
            throw new RuntimeException("Cannot load custom_model from " + customModelLocation, e);
        }
    }

    private void storeProperties(String propLocation) {
        logger.info("storing measurement properties in " + propLocation);
        try (FileWriter fileWriter = new FileWriter(propLocation)) {
            String comment = "measurement finish, " + new Date().toString() + ", " + Constants.BUILD_DATE;
            fileWriter.append("#" + comment + "\n");
            for (Entry<String, Object> e : properties.entrySet()) {
                fileWriter.append(e.getKey());
                fileWriter.append("=");
                fileWriter.append(e.getValue().toString());
                fileWriter.append("\n");
            }
            fileWriter.flush();
        } catch (IOException e) {
            logger.error("Problem while storing properties in: " + propLocation, e);
        }
    }

    /**
     * Writes a selection of measurement results to a single line in
     * a file. Each run of the measurement class will append a new line.
     */
    private void writeSummary(String summaryLocation, String propLocation) {
        logger.info("writing summary to " + summaryLocation);
        // choose properties that should be in summary here
        String[] properties = {
                "graph.nodes",
                "graph.edges",
                "graph.import_time",
                CH.PREPARE + "time",
                CH.PREPARE + "node.time",
                CH.PREPARE + "edge.time",
                CH.PREPARE + "node.shortcuts",
                CH.PREPARE + "edge.shortcuts",
                Landmark.PREPARE + "time",
                "routing.distance_mean",
                "routing.mean",
                "routing.visited_nodes_mean",
                "routingCH.distance_mean",
                "routingCH.mean",
                "routingCH.visited_nodes_mean",
                "routingCH_no_instr.mean",
                "routingCH_full.mean",
                "routingCH_edge.distance_mean",
                "routingCH_edge.mean",
                "routingCH_edge.visited_nodes_mean",
                "routingCH_edge_no_instr.mean",
                "routingCH_edge_full.mean",
                "routingLM8.distance_mean",
                "routingLM8.mean",
                "routingLM8.visited_nodes_mean",
                "measurement.seed",
                "measurement.gitinfo",
                "measurement.timestamp"
        };
        File f = new File(summaryLocation);
        boolean writeHeader = !f.exists();
        try (FileWriter writer = new FileWriter(f, true)) {
            if (writeHeader)
                writer.write(getSummaryHeader(properties));
            writer.write(getSummaryLogLine(properties, propLocation));
        } catch (IOException e) {
            logger.error("Could not write summary to file '{}'", summaryLocation, e);
        }
    }

    private String getSummaryHeader(String[] properties) {
        StringBuilder sb = new StringBuilder("#");
        for (String p : properties) {
            String columnName = String.format("%" + getSummaryColumnWidth(p) + "s, ", p);
            sb.append(columnName);
        }
        sb.append("propertyFile");
        sb.append('\n');
        return sb.toString();
    }

    private String getSummaryLogLine(String[] properties, String propLocation) {
        StringBuilder sb = new StringBuilder(" ");
        for (String p : properties) {
            sb.append(getFormattedProperty(p));
        }
        sb.append(propLocation);
        sb.append('\n');
        return sb.toString();
    }

    private String getFormattedProperty(String property) {
        Object resultObj = properties.get(property);
        String result = resultObj == null ? "missing" : resultObj.toString();
        // limit number of decimal places for floating point numbers
        try {
            double doubleValue = Double.parseDouble(result.trim());
            if (doubleValue != (long) doubleValue) {
                result = String.format(Locale.US, "%.2f", doubleValue);
            }
        } catch (NumberFormatException e) {
            // its not a number, never mind
        }
        return String.format(Locale.US, "%" + getSummaryColumnWidth(property) + "s, ", result);
    }

    private int getSummaryColumnWidth(String p) {
        return Math.max(10, p.length());
    }
}<|MERGE_RESOLUTION|>--- conflicted
+++ resolved
@@ -152,11 +152,7 @@
             protected void loadOrPrepareLM(boolean closeEarly) {
                 super.loadOrPrepareLM(closeEarly);
                 for (PrepareLandmarks plm : getLMPreparationHandler().getPreparations()) {
-<<<<<<< HEAD
-                    put(Landmark.PREPARE + plm.getLMProfile().getName() + ".time", plm.getTotalPrepareTime());
-=======
                     put(Landmark.PREPARE + "time", plm.getTotalPrepareTime());
->>>>>>> a96bb17a
                 }
             }
 
@@ -218,10 +214,7 @@
                 System.gc();
                 boolean isCH = false;
                 boolean isLM = true;
-<<<<<<< HEAD
                 // TODO maybe for node-based do only LM=8 and compare different LM only for edge-based?
-=======
->>>>>>> a96bb17a
                 for (int activeLMCount : Arrays.asList(4, 8, 12, 16)) {
                     printTimeOfRouteQuery(hopper, new QuerySettings("routingLM" + activeLMCount, count / 4, isCH, isLM).
                             withInstructions().activeLandmarks(activeLMCount));
@@ -235,10 +228,6 @@
                 if (!blockAreaStr.isEmpty())
                     printTimeOfRouteQuery(hopper, new QuerySettings("routingLM" + activeLMCount + "_block_area", count / 4, isCH, isLM).
                             withInstructions().activeLandmarks(activeLMCount).blockArea(blockAreaStr));
-<<<<<<< HEAD
-=======
-                // compareRouting(hopper, count / 5);
->>>>>>> a96bb17a
             }
 
             if (hopper.getCHPreparationHandler().isEnabled()) {
