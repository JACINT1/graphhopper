--- conflicted
+++ resolved
@@ -5,22 +5,14 @@
 
     <groupId>com.graphhopper</groupId>
     <artifactId>graphhopper-tools</artifactId>
-<<<<<<< HEAD
-    <version>0.4.0</version>
-=======
     <version>0.5.0</version>
->>>>>>> c7497d11
     <packaging>jar</packaging>
     <name>GraphHopper Tools</name>
 
     <parent>
         <groupId>com.graphhopper</groupId>
         <artifactId>graphhopper-parent</artifactId>    	
-<<<<<<< HEAD
-        <version>0.4.0</version>
-=======
         <version>0.5.0</version>
->>>>>>> c7497d11
     </parent>
 
     <dependencies>
