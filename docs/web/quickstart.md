## Quickstart

If you want to build GraphHopper from source look at the [Developers page](../core/quickstart-from-source.md). 
The following steps are simpler and only need the JRE, a jar file and an OSM file.

<<<<<<< HEAD
 1. Install the latest JRE and get GraphHopper Server as [zip](https://oss.sonatype.org/content/groups/public/com/graphhopper/graphhopper-web/0.4.0/) (~7MB)
=======
 1. Install the latest JRE and get GraphHopper Server as [zip](https://graphhopper.com/public/releases/graphhopper-web-0.5.0-bin.zip) (~9MB)
>>>>>>> c7497d11
 2. Unzip it and copy an OSM file into the created directory. For example [berlin-latest.osm.pbf](http://download.geofabrik.de/europe/germany/berlin.html)
 3. Start GraphHopper Maps via: `java -jar *.jar jetty.resourcebase=webapp config=config-example.properties osmreader.osm=berlin-latest.osm.pbf`
 4. After you see 'Started server at HTTP 8989' go to [http://localhost:8989/](http://localhost:8989/) and you should see a map of Berlin. You should be able to click on the map and a route appears.


## Troubleshooting

 * Make sure JRE7 or 8 is installed. If not get Java [here](http://java.com).
 * Regarding step 2:
    * The folder where you execute the java command should contain the following files: berlin-latest.osm.pbf, config-example.properties and `graphhopper-web-[version].jar`
    * The first time you execute this it'll take ~30 seconds (for Berlin), further starts will only load the graph and should be nearly instantaneous. You should see log statements but no exceptions and the last entry should be something like: Started server at HTTP 8989
 * Join the [mailing list](http://graphhopper.com/#developers) and do not hesitate to ask questions!<|MERGE_RESOLUTION|>--- conflicted
+++ resolved
@@ -3,11 +3,7 @@
 If you want to build GraphHopper from source look at the [Developers page](../core/quickstart-from-source.md). 
 The following steps are simpler and only need the JRE, a jar file and an OSM file.
 
-<<<<<<< HEAD
- 1. Install the latest JRE and get GraphHopper Server as [zip](https://oss.sonatype.org/content/groups/public/com/graphhopper/graphhopper-web/0.4.0/) (~7MB)
-=======
  1. Install the latest JRE and get GraphHopper Server as [zip](https://graphhopper.com/public/releases/graphhopper-web-0.5.0-bin.zip) (~9MB)
->>>>>>> c7497d11
  2. Unzip it and copy an OSM file into the created directory. For example [berlin-latest.osm.pbf](http://download.geofabrik.de/europe/germany/berlin.html)
  3. Start GraphHopper Maps via: `java -jar *.jar jetty.resourcebase=webapp config=config-example.properties osmreader.osm=berlin-latest.osm.pbf`
  4. After you see 'Started server at HTTP 8989' go to [http://localhost:8989/](http://localhost:8989/) and you should see a map of Berlin. You should be able to click on the map and a route appears.
