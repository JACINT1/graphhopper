/*
 *  Licensed to GraphHopper and Peter Karich under one or more contributor
 *  license agreements. See the NOTICE file distributed with this work for 
 *  additional information regarding copyright ownership.
 * 
 *  GraphHopper licenses this file to you under the Apache License, 
 *  Version 2.0 (the "License"); you may not use this file except in 
 *  compliance with the License. You may obtain a copy of the License at
 * 
 *       http://www.apache.org/licenses/LICENSE-2.0
 * 
 *  Unless required by applicable law or agreed to in writing, software
 *  distributed under the License is distributed on an "AS IS" BASIS,
 *  WITHOUT WARRANTIES OR CONDITIONS OF ANY KIND, either express or implied.
 *  See the License for the specific language governing permissions and
 *  limitations under the License.
 */
package com.graphhopper;

import com.graphhopper.reader.DataReader;
import com.graphhopper.reader.OSMReader;
import com.graphhopper.reader.dem.CGIARProvider;
import com.graphhopper.reader.dem.ElevationProvider;
import com.graphhopper.reader.dem.SRTMProvider;
import com.graphhopper.routing.*;
import com.graphhopper.routing.ch.PrepareContractionHierarchies;
import com.graphhopper.routing.util.*;
import com.graphhopper.storage.*;
import com.graphhopper.storage.index.LocationIndex;
import com.graphhopper.storage.index.LocationIndexTree;
import com.graphhopper.storage.index.QueryResult;
import com.graphhopper.util.*;
import com.graphhopper.util.shapes.GHPoint;
import org.slf4j.Logger;
import org.slf4j.LoggerFactory;

import java.io.File;
import java.io.IOException;
import java.text.DateFormat;
import java.util.*;
import java.util.Map.Entry;
import java.util.concurrent.ExecutorService;
import java.util.concurrent.TimeUnit;

/**
 * Easy to use access point to configure import and (offline) routing.
 * <p>
 *
 * @author Peter Karich
 * @see GraphHopperAPI
 */
public class GraphHopper implements GraphHopperAPI
{
    private final Logger logger = LoggerFactory.getLogger(getClass());
    // for graph:
    private GraphHopperStorage ghStorage;
    private EncodingManager encodingManager;
    private int defaultSegmentSize = -1;
    private String ghLocation = "";
    private DAType dataAccessType = DAType.RAM_STORE;
    private boolean sortGraph = false;
    boolean removeZipped = true;
    private boolean elevation = false;
    private LockFactory lockFactory = new NativeFSLockFactory();
    private final String fileLockName = "gh.lock";
    private boolean allowWrites = true;
    boolean enableInstructions = true;
    private String preferredLanguage = "";
    private boolean fullyLoaded = false;
    // for routing
    private boolean simplifyResponse = true;
    private TraversalMode traversalMode = TraversalMode.NODE_BASED;
    private final Map<Weighting, RoutingAlgorithmFactory> algoFactories = new LinkedHashMap<Weighting, RoutingAlgorithmFactory>();
    private int maxVisitedNodes = Integer.MAX_VALUE;
    // for index
    private LocationIndex locationIndex;
    private int preciseIndexResolution = 300;
    private int maxRegionSearch = 4;
    // for prepare
    private int minNetworkSize = 200;
    private int minOneWayNetworkSize = 0;
    // for CH prepare    
    private boolean doPrepare = true;
    private boolean chEnabled = true;
<<<<<<< HEAD
    // If enabled, allows a user to run non-CH prepared Weightings on a CH graph
    private boolean chFlexibleMode = false;
    private String chWeightingStr = "fastest";
=======
    private final List<String> chWeightingList = new ArrayList<String>(Arrays.asList("fastest"));
>>>>>>> 23e64ef6
    private int chPrepareThreads = -1;
    private ExecutorService chPreparePool;
    private int preparePeriodicUpdates = -1;
    private int prepareLazyUpdates = -1;
    private int prepareNeighborUpdates = -1;
    private int prepareContractedNodes = -1;
    private double prepareLogMessages = -1;
    // for OSM import
    private String osmFile;
    private double osmReaderWayPointMaxDistance = 1;
    private int workerThreads = -1;
    private boolean calcPoints = true;
    // utils
    private final TranslationMap trMap = new TranslationMap().doImport();
    private ElevationProvider eleProvider = ElevationProvider.NOOP;

    public GraphHopper()
    {
        setCHPrepareThreads(1);
    }

    /**
     * For testing only
     */
    protected GraphHopper loadGraph( GraphHopperStorage g )
    {
        this.ghStorage = g;
        fullyLoaded = true;
        initLocationIndex();
        return this;
    }

    /**
     * Specify which vehicles can be read by this GraphHopper instance. An encoding manager defines
     * how data from every vehicle is written (und read) into edges of the graph.
     */
    public GraphHopper setEncodingManager( EncodingManager em )
    {
        ensureNotLoaded();
        this.encodingManager = em;
        if (em.needsTurnCostsSupport())
            traversalMode = TraversalMode.EDGE_BASED_2DIR;

        return this;
    }

    /**
     * @return the first flag encoder of the encoding manager
     */
    FlagEncoder getDefaultVehicle()
    {
        if (encodingManager == null)
            throw new IllegalStateException("No encoding manager specified or loaded");

        return encodingManager.fetchEdgeEncoders().get(0);
    }

    public EncodingManager getEncodingManager()
    {
        return encodingManager;
    }

    public GraphHopper setElevationProvider( ElevationProvider eleProvider )
    {
        if (eleProvider == null || eleProvider == ElevationProvider.NOOP)
            setElevation(false);
        else
            setElevation(true);
        this.eleProvider = eleProvider;
        return this;
    }

    /**
     * Threads for data reading.
     */
    protected int getWorkerThreads()
    {
        return workerThreads;
    }

    /**
     * Return maximum distance (in meter) to reduce points via douglas peucker while OSM import.
     */
    protected double getWayPointMaxDistance()
    {
        return osmReaderWayPointMaxDistance;
    }

    /**
     * This parameter specifies how to reduce points via douglas peucker while OSM import. Higher
     * value means more details, unit is meter. Default is 1. Disable via 0.
     */
    public GraphHopper setWayPointMaxDistance( double wayPointMaxDistance )
    {
        this.osmReaderWayPointMaxDistance = wayPointMaxDistance;
        return this;
    }

    /**
     * Sets the default traversal mode used for the algorithms and preparation.
     */
    public GraphHopper setTraversalMode( TraversalMode traversalMode )
    {
        this.traversalMode = traversalMode;
        return this;
    }

    public TraversalMode getTraversalMode()
    {
        return traversalMode;
    }

    /**
     * Configures the underlying storage and response to be used on a well equipped server. Result
     * also optimized for usage in the web module i.e. try reduce network IO.
     */
    public GraphHopper forServer()
    {
        setSimplifyResponse(true);
        return setInMemory();
    }

    /**
     * Configures the underlying storage to be used on a Desktop computer or within another Java
     * application with enough RAM but no network latency.
     */
    public GraphHopper forDesktop()
    {
        setSimplifyResponse(false);
        return setInMemory();
    }

    /**
     * Configures the underlying storage to be used on a less powerful machine like Android or
     * Raspberry Pi with only few MB of RAM.
     */
    public GraphHopper forMobile()
    {
        setSimplifyResponse(false);
        return setMemoryMapped();
    }

    /**
     * Precise location resolution index means also more space (disc/RAM) could be consumed and
     * probably slower query times, which would be e.g. not suitable for Android. The resolution
     * specifies the tile width (in meter).
     */
    public GraphHopper setPreciseIndexResolution( int precision )
    {
        ensureNotLoaded();
        preciseIndexResolution = precision;
        return this;
    }

    public GraphHopper setMinNetworkSize( int minNetworkSize, int minOneWayNetworkSize )
    {
        this.minNetworkSize = minNetworkSize;
        this.minOneWayNetworkSize = minOneWayNetworkSize;
        return this;
    }

    /**
     * This method call results in an in-memory graph.
     */
    public GraphHopper setInMemory()
    {
        ensureNotLoaded();
        dataAccessType = DAType.RAM_STORE;
        return this;
    }

    /**
     * Only valid option for in-memory graph and if you e.g. want to disable store on flush for unit
     * tests. Specify storeOnFlush to true if you want that existing data will be loaded FROM disc
     * and all in-memory data will be flushed TO disc after flush is called e.g. while OSM import.
     * <p>
     *
     * @param storeOnFlush true by default
     */
    public GraphHopper setStoreOnFlush( boolean storeOnFlush )
    {
        ensureNotLoaded();
        if (storeOnFlush)
            dataAccessType = DAType.RAM_STORE;
        else
            dataAccessType = DAType.RAM;
        return this;
    }

    /**
     * Enable memory mapped configuration if not enough memory is available on the target platform.
     */
    public GraphHopper setMemoryMapped()
    {
        ensureNotLoaded();
        dataAccessType = DAType.MMAP;
        return this;
    }

    /**
     * Not yet stable enough to offer it for everyone
     */
    private GraphHopper setUnsafeMemory()
    {
        ensureNotLoaded();
        dataAccessType = DAType.UNSAFE_STORE;
        return this;
    }

    /**
     * Wrapper method for {@link GraphHopper#setCHWeightings(List)}
     * <p>
     * @deprecated This method is used as a deprecated wrapper to not break the JavaApi. This will
     * be removed in the future. Please use {@link GraphHopper#setCHWeightings(List)} or
     * {@link GraphHopper#setCHWeightings(String...)}
     */
    @Deprecated
    public GraphHopper setCHWeighting( String weightingName )
    {
        return this.setCHWeightings(weightingName);
    }

    /**
     * Wrapper method for {@link GraphHopper#setCHWeightings(List)}
     */
    public GraphHopper setCHWeightings( String... weightingNames )
    {
        return this.setCHWeightings(Arrays.asList(weightingNames));
    }

    /**
     * Enables the use of contraction hierarchies to reduce query times. Enabled by default.
     * <p>
     *
     * @param weightingList A list containing multiple weightings like: "fastest", "shortest" or
     * your own weight-calculation type.
     */
    public GraphHopper setCHWeightings( List<String> weightingList )
    {
        ensureNotLoaded();

        if (weightingList.isEmpty())
            throw new IllegalArgumentException("It is not allowed to pass an emtpy weightingList");

        this.chWeightingList.clear();
        for (String weight : weightingList)
        {
            weight = weight.toLowerCase();
            weight = weight.trim();
            this.chWeightingList.add(weight);
        }
        return this;
    }

    /**
     * Returns all CHWeighting names
     */
    public List<String> getCHWeightings()
    {
        if (this.chWeightingList.isEmpty())
            throw new IllegalStateException("Potential bug: chWeightingList is empty");

        return this.chWeightingList;
    }

    /**
     * This method changes the number of threads used for preparation on import. Default is 1. Make
     * sure that you have enough memory to increase this number!
     */
    public GraphHopper setCHPrepareThreads( int prepareThreads )
    {
        this.chPrepareThreads = prepareThreads;
        this.chPreparePool = java.util.concurrent.Executors.newFixedThreadPool(chPrepareThreads);
        return this;
    }

    public int getCHPrepareThreads()
    {
        return chPrepareThreads;
    }

    /**
     * Disables the "CH-preparation" preparation only. Use only if you know what you do. To disable
     * the full usage of CH use setCHEnable(false) instead.
     */
    @Deprecated
    public GraphHopper setDoPrepare( boolean doPrepare )
    {
        this.doPrepare = doPrepare;
        return this;
    }

    /**
     * Enables or disables contraction hierarchies (CH). This speed-up mode is enabled by default.
     */
    public GraphHopper setCHEnable( boolean enable )
    {
        ensureNotLoaded();
        chEnabled = enable;
        return this;
    }

    /**
     * This methods stops the algorithm from searching further if the resulting path would go over
     * the specified node count, important if CH is disabled.
     */
    public void setMaxVisitedNodes( int maxVisitedNodes )
    {
        this.maxVisitedNodes = maxVisitedNodes;
    }

    public boolean isCHEnabled()
    {
        return chEnabled;
    }

    /**
     * @return true if storing and fetching elevation data is enabled. Default is false
     */
    public boolean hasElevation()
    {
        return elevation;
    }

    /**
     * Enable storing and fetching elevation data. Default is false
     */
    public GraphHopper setElevation( boolean includeElevation )
    {
        this.elevation = includeElevation;
        return this;
    }

    /**
     * This method specifies if the import should include way names to be able to return
     * instructions for a route.
     */
    public GraphHopper setEnableInstructions( boolean b )
    {
        ensureNotLoaded();
        enableInstructions = b;
        return this;
    }

    /**
     * This method specifies the preferred language for way names during import.
     * <p>
     * Language code as defined in ISO 639-1 or ISO 639-2.
     * <ul>
     * <li>If no preferred language is specified, only the default language with no tag will be
     * imported.</li>
     * <li>If a language is specified, it will be imported if its tag is found, otherwise fall back
     * to default language.</li>
     * </ul>
     */
    public GraphHopper setPreferredLanguage( String preferredLanguage )
    {
        ensureNotLoaded();
        if (preferredLanguage == null)
            throw new IllegalArgumentException("preferred language cannot be null");

        this.preferredLanguage = preferredLanguage;
        return this;
    }

    public String getPreferredLanguage()
    {
        return preferredLanguage;
    }

    /**
     * This methods enables gps point calculation. If disabled only distance will be calculated.
     */
    public GraphHopper setEnableCalcPoints( boolean b )
    {
        calcPoints = b;
        return this;
    }

    /**
     * This method specifies if the returned path should be simplified or not, via douglas-peucker
     * or similar algorithm.
     */
    private GraphHopper setSimplifyResponse( boolean doSimplify )
    {
        this.simplifyResponse = doSimplify;
        return this;
    }

    /**
     * Sets the graphhopper folder.
     */
    public GraphHopper setGraphHopperLocation( String ghLocation )
    {
        ensureNotLoaded();
        if (ghLocation == null)
            throw new IllegalArgumentException("graphhopper location cannot be null");

        this.ghLocation = ghLocation;
        return this;
    }

    public String getGraphHopperLocation()
    {
        return ghLocation;
    }

    /**
     * This file can be an osm xml (.osm), a compressed xml (.osm.zip or .osm.gz) or a protobuf file
     * (.pbf).
     */
    public GraphHopper setOSMFile( String osmFileStr )
    {
        ensureNotLoaded();
        if (Helper.isEmpty(osmFileStr))
            throw new IllegalArgumentException("OSM file cannot be empty.");

        osmFile = osmFileStr;
        return this;
    }

    public String getOSMFile()
    {
        return osmFile;
    }

    /**
     * The underlying graph used in algorithms.
     * <p>
     *
     * @throws IllegalStateException if graph is not instantiated.
     */
    public GraphHopperStorage getGraphHopperStorage()
    {
        if (ghStorage == null)
            throw new IllegalStateException("GraphHopper storage not initialized");

        return ghStorage;
    }

    public void setGraphHopperStorage( GraphHopperStorage ghStorage )
    {
        this.ghStorage = ghStorage;
        fullyLoaded = true;
    }

    protected void setLocationIndex( LocationIndex locationIndex )
    {
        this.locationIndex = locationIndex;
    }

    /**
     * The location index created from the graph.
     * <p>
     *
     * @throws IllegalStateException if index is not initialized
     */
    public LocationIndex getLocationIndex()
    {
        if (locationIndex == null)
            throw new IllegalStateException("Location index not initialized");

        return locationIndex;
    }

    /**
     * Sorts the graph which requires more RAM while import. See #12
     */
    public GraphHopper setSortGraph( boolean sortGraph )
    {
        ensureNotLoaded();
        this.sortGraph = sortGraph;
        return this;
    }

    /**
     * Specifies if it is allowed for GraphHopper to write. E.g. for read only filesystems it is not
     * possible to create a lock file and so we can avoid write locks.
     */
    public GraphHopper setAllowWrites( boolean allowWrites )
    {
        this.allowWrites = allowWrites;
        return this;
    }

    public boolean isAllowWrites()
    {
        return allowWrites;
    }

    public TranslationMap getTranslationMap()
    {
        return trMap;
    }

    /**
     * Reads configuration from a CmdArgs object. Which can be manually filled, or via main(String[]
     * args) ala CmdArgs.read(args) or via configuration file ala
     * CmdArgs.readFromConfig("config.properties", "graphhopper.config")
     */
    public GraphHopper init( CmdArgs args )
    {
        args = CmdArgs.readFromConfigAndMerge(args, "config", "graphhopper.config");
        String tmpOsmFile = args.get("osmreader.osm", "");
        if (!Helper.isEmpty(tmpOsmFile))
            osmFile = tmpOsmFile;

        String graphHopperFolder = args.get("graph.location", "");
        if (Helper.isEmpty(graphHopperFolder) && Helper.isEmpty(ghLocation))
        {
            if (Helper.isEmpty(osmFile))
                throw new IllegalArgumentException("You need to specify an OSM file.");

            graphHopperFolder = Helper.pruneFileEnd(osmFile) + "-gh";
        }

        // graph
        setGraphHopperLocation(graphHopperFolder);
        defaultSegmentSize = args.getInt("graph.dataaccess.segmentSize", defaultSegmentSize);

        String graphDATypeStr = args.get("graph.dataaccess", "RAM_STORE");
        dataAccessType = DAType.fromString(graphDATypeStr);

        sortGraph = args.getBool("graph.doSort", sortGraph);
        removeZipped = args.getBool("graph.removeZipped", removeZipped);
        int bytesForFlags = args.getInt("graph.bytesForFlags", 4);
        String flagEncoders = args.get("graph.flagEncoders", "");
        if (!flagEncoders.isEmpty())
            setEncodingManager(new EncodingManager(flagEncoders, bytesForFlags));

        if (args.get("graph.locktype", "native").equals("simple"))
            lockFactory = new SimpleFSLockFactory();
        else
            lockFactory = new NativeFSLockFactory();

        // elevation
        String eleProviderStr = args.get("graph.elevation.provider", "noop").toLowerCase();
        boolean eleCalcMean = args.getBool("graph.elevation.calcmean", false);
        String cacheDirStr = args.get("graph.elevation.cachedir", "");
        String baseURL = args.get("graph.elevation.baseurl", "");
        DAType elevationDAType = DAType.fromString(args.get("graph.elevation.dataaccess", "MMAP"));
        ElevationProvider tmpProvider = ElevationProvider.NOOP;
        if (eleProviderStr.equalsIgnoreCase("srtm"))
        {
            tmpProvider = new SRTMProvider();
        } else if (eleProviderStr.equalsIgnoreCase("cgiar"))
        {
            CGIARProvider cgiarProvider = new CGIARProvider();
            cgiarProvider.setAutoRemoveTemporaryFiles(args.getBool("graph.elevation.cgiar.clear", true));
            tmpProvider = cgiarProvider;
        }

        tmpProvider.setCalcMean(eleCalcMean);
        tmpProvider.setCacheDir(new File(cacheDirStr));
        if (!baseURL.isEmpty())
            tmpProvider.setBaseURL(baseURL);
        tmpProvider.setDAType(elevationDAType);
        setElevationProvider(tmpProvider);

        // optimizable prepare
        minNetworkSize = args.getInt("prepare.minNetworkSize", minNetworkSize);
        minOneWayNetworkSize = args.getInt("prepare.minOneWayNetworkSize", minOneWayNetworkSize);

        // prepare CH        
        doPrepare = args.getBool("prepare.doPrepare", doPrepare);
        setCHPrepareThreads(args.getInt("prepare.threads", chPrepareThreads));

        String chWeightingsStr = args.get("prepare.chWeightings", "");
        // remove when deprecated setCHWeighting method is removed
        if (chWeightingsStr.isEmpty())
            chWeightingsStr = args.get("prepare.chWeighting", "fastest");

        List<String> tmpCHWeightingList = Arrays.asList(chWeightingsStr.split(","));
        chEnabled = !"no".equals(chWeightingsStr);
        if (chEnabled)
<<<<<<< HEAD
        {
            setCHWeighting(tmpCHWeighting);
            chFlexibleMode = args.getBool("ch.flexibleMode", false);
        }
=======
            setCHWeightings(tmpCHWeightingList);
>>>>>>> 23e64ef6

        preparePeriodicUpdates = args.getInt("prepare.updates.periodic", preparePeriodicUpdates);
        prepareLazyUpdates = args.getInt("prepare.updates.lazy", prepareLazyUpdates);
        prepareNeighborUpdates = args.getInt("prepare.updates.neighbor", prepareNeighborUpdates);
        prepareContractedNodes = args.getInt("prepare.contracted-nodes", prepareContractedNodes);
        prepareLogMessages = args.getDouble("prepare.logmessages", prepareLogMessages);

        // osm import
        osmReaderWayPointMaxDistance = args.getDouble("osmreader.wayPointMaxDistance", osmReaderWayPointMaxDistance);

        workerThreads = args.getInt("osmreader.workerThreads", workerThreads);
        enableInstructions = args.getBool("osmreader.instructions", enableInstructions);
        preferredLanguage = args.get("osmreader.preferred-language", preferredLanguage);

        // index
        preciseIndexResolution = args.getInt("index.highResolution", preciseIndexResolution);
        maxRegionSearch = args.getInt("index.maxRegionSearch", maxRegionSearch);

        // routing
        maxVisitedNodes = args.getInt("routing.maxVisitedNodes", Integer.MAX_VALUE);

        return this;
    }

    private void printInfo()
    {
        logger.info("version " + Constants.VERSION + "|" + Constants.BUILD_DATE + " (" + Constants.getVersions() + ")");
        if (ghStorage != null)
            logger.info("graph " + ghStorage.toString() + ", details:" + ghStorage.toDetailsString());
    }

    /**
     * Imports provided data from disc and creates graph. Depending on the settings the resulting
     * graph will be stored to disc so on a second call this method will only load the graph from
     * disc which is usually a lot faster.
     */
    public GraphHopper importOrLoad()
    {
        if (!load(ghLocation))
        {
            printInfo();
            process(ghLocation);
        } else
        {
            printInfo();
        }
        return this;
    }

    /**
     * Creates the graph from OSM data.
     */
    private GraphHopper process( String graphHopperLocation )
    {
        setGraphHopperLocation(graphHopperLocation);
        Lock lock = null;
        try
        {
            if (ghStorage.getDirectory().getDefaultType().isStoring())
            {
                lockFactory.setLockDir(new File(graphHopperLocation));
                lock = lockFactory.create(fileLockName, true);
                if (!lock.tryLock())
                    throw new RuntimeException("To avoid multiple writers we need to obtain a write lock but it failed. In " + graphHopperLocation, lock.getObtainFailedReason());
            }

            try
            {
                DataReader reader = importData();
                DateFormat f = Helper.createFormatter();
                ghStorage.getProperties().put("osmreader.import.date", f.format(new Date()));
                if (reader.getDataDate() != null)
                    ghStorage.getProperties().put("osmreader.data.date", f.format(reader.getDataDate()));
            } catch (IOException ex)
            {
                throw new RuntimeException("Cannot parse OSM file " + getOSMFile(), ex);
            }
            cleanUp();
            postProcessing();
            flush();
        } finally
        {
            if (lock != null)
                lock.release();
        }
        return this;
    }

    protected DataReader importData() throws IOException
    {
        ensureWriteAccess();
        if (ghStorage == null)
            throw new IllegalStateException("Load graph before importing OSM data");

        if (osmFile == null)
            throw new IllegalStateException("Couldn't load from existing folder: " + ghLocation
                    + " but also cannot import from OSM file as it wasn't specified!");

        encodingManager.setEnableInstructions(enableInstructions);
        encodingManager.setPreferredLanguage(preferredLanguage);
        DataReader reader = createReader(ghStorage);
        logger.info("using " + ghStorage.toString() + ", memory:" + Helper.getMemInfo());
        reader.readGraph();
        return reader;
    }

    protected DataReader createReader( GraphHopperStorage ghStorage )
    {
        return initOSMReader(new OSMReader(ghStorage));
    }

    protected OSMReader initOSMReader( OSMReader reader )
    {
        if (osmFile == null)
            throw new IllegalArgumentException("No OSM file specified");

        logger.info("start creating graph from " + osmFile);
        File osmTmpFile = new File(osmFile);
        return reader.setOSMFile(osmTmpFile).
                setElevationProvider(eleProvider).
                setWorkerThreads(workerThreads).
                setEncodingManager(encodingManager).
                setWayPointMaxDistance(osmReaderWayPointMaxDistance);
    }

    /**
     * Opens existing graph.
     * <p>
     *
     * @param graphHopperFolder is the folder containing graphhopper files (which can be compressed
     * too)
     */
    @Override
    public boolean load( String graphHopperFolder )
    {
        if (Helper.isEmpty(graphHopperFolder))
            throw new IllegalStateException("graphHopperLocation is not specified. call init before");

        if (fullyLoaded)
            throw new IllegalStateException("graph is already successfully loaded");

        if (graphHopperFolder.endsWith("-gh"))
        {
            // do nothing  
        } else if (graphHopperFolder.endsWith(".osm") || graphHopperFolder.endsWith(".xml"))
        {
            throw new IllegalArgumentException("To import an osm file you need to use importOrLoad");
        } else if (!graphHopperFolder.contains("."))
        {
            if (new File(graphHopperFolder + "-gh").exists())
                graphHopperFolder += "-gh";
        } else
        {
            File compressed = new File(graphHopperFolder + ".ghz");
            if (compressed.exists() && !compressed.isDirectory())
            {
                try
                {
                    new Unzipper().unzip(compressed.getAbsolutePath(), graphHopperFolder, removeZipped);
                } catch (IOException ex)
                {
                    throw new RuntimeException("Couldn't extract file " + compressed.getAbsolutePath()
                            + " to " + graphHopperFolder, ex);
                }
            }
        }

        setGraphHopperLocation(graphHopperFolder);

        if (encodingManager == null)
            setEncodingManager(EncodingManager.create(ghLocation));

        if (!allowWrites && dataAccessType.isMMap())
            dataAccessType = DAType.MMAP_RO;

        GHDirectory dir = new GHDirectory(ghLocation, dataAccessType);
        GraphExtension ext = encodingManager.needsTurnCostsSupport()
                ? new TurnCostExtension() : new GraphExtension.NoOpExtension();
        if (chEnabled)
        {
            initCHAlgoFactories();
            ghStorage = new GraphHopperStorage(new ArrayList<Weighting>(algoFactories.keySet()), dir, encodingManager, hasElevation(), ext);
        } else
            ghStorage = new GraphHopperStorage(dir, encodingManager, hasElevation(), ext);

        ghStorage.setSegmentSize(defaultSegmentSize);

        Lock lock = null;
        try
        {
            // create locks only if writes are allowed, if they are not allowed a lock cannot be created 
            // (e.g. on a read only filesystem locks would fail)
            if (ghStorage.getDirectory().getDefaultType().isStoring() && isAllowWrites())
            {
                lockFactory.setLockDir(new File(ghLocation));
                lock = lockFactory.create(fileLockName, false);
                if (!lock.tryLock())
                    throw new RuntimeException("To avoid reading partial data we need to obtain the read lock but it failed. In " + ghLocation, lock.getObtainFailedReason());
            }

            if (!ghStorage.loadExisting())
                return false;

            postProcessing();
            fullyLoaded = true;
            return true;
        } finally
        {
            if (lock != null)
                lock.release();
        }
    }

    public RoutingAlgorithmFactory getAlgorithmFactory( Weighting weighting )
    {
        RoutingAlgorithmFactory raf = algoFactories.get(weighting);
        if (raf == null)
            putAlgorithmFactory(weighting, raf = new RoutingAlgorithmFactorySimple());

        return raf;
    }

    public Collection<RoutingAlgorithmFactory> getAlgorithmFactories()
    {
        return algoFactories.values();
    }

    public GraphHopper putAlgorithmFactory( Weighting weighting, RoutingAlgorithmFactory algoFactory )
    {
        algoFactories.put(weighting, algoFactory);
        return this;
    }

    private void initCHAlgoFactories()
    {
        if (algoFactories.isEmpty())
            for (FlagEncoder encoder : encodingManager.fetchEdgeEncoders())
            {
                for (String chWeightingStr : getCHWeightings())
                {
                    Weighting weighting = createWeighting(new WeightingMap(chWeightingStr), encoder);
                    algoFactories.put(weighting, null);
                }
            }
    }

    protected void createCHPreparations()
    {
        if (algoFactories.isEmpty())
            throw new IllegalStateException("No algorithm factories found. Call load before?");

        Set<Weighting> orderedSet = new LinkedHashSet<Weighting>(algoFactories.keySet());
        algoFactories.clear();
        for (Weighting weighting : orderedSet)
        {
            PrepareContractionHierarchies tmpPrepareCH = new PrepareContractionHierarchies(
                    new GHDirectory("", DAType.RAM_INT), ghStorage, ghStorage.getGraph(CHGraph.class, weighting),
                    weighting.getFlagEncoder(), weighting, traversalMode);
            tmpPrepareCH.setPeriodicUpdates(preparePeriodicUpdates).
                    setLazyUpdates(prepareLazyUpdates).
                    setNeighborUpdates(prepareNeighborUpdates).
                    setLogMessages(prepareLogMessages);

            algoFactories.put(weighting, tmpPrepareCH);
        }
    }

    /**
     * Sets EncodingManager, does the preparation and creates the locationIndex
     */
    protected void postProcessing()
    {
        // Later: move this into the GraphStorage.optimize method
        // Or: Doing it after preparation to optimize shortcuts too. But not possible yet #12
        if (sortGraph)
        {
            if (ghStorage.isCHPossible() && isPrepared())
                throw new IllegalArgumentException("Sorting a prepared CHGraph is not possible yet. See #12");

            GraphHopperStorage newGraph = GHUtility.newStorage(ghStorage);
            GHUtility.sortDFS(ghStorage, newGraph);
            logger.info("graph sorted (" + Helper.getMemInfo() + ")");
            ghStorage = newGraph;
        }

        initLocationIndex();
        if (chEnabled)
            createCHPreparations();

        if (!isPrepared())
            prepare();
    }

    private boolean isPrepared()
    {
        return "true".equals(ghStorage.getProperties().get("prepare.done"));
    }

    /**
     * Based on the weightingParameters and the specified vehicle a Weighting instance can be
     * created. Note that all URL parameters are available in the weightingParameters as String if
     * you use the GraphHopper Web module.
     * <p>
     *
     * @param weightingMap all parameters influencing the weighting. E.g. parameters coming via
     * GHRequest.getHints or directly via "&amp;api.xy=" from the URL of the web UI
     * @param encoder the required vehicle
     * @return the weighting to be used for route calculation
     * @see WeightingMap
     */
    public Weighting createWeighting( WeightingMap weightingMap, FlagEncoder encoder )
    {
        String weighting = weightingMap.getWeighting().toLowerCase();

        if ("shortest".equalsIgnoreCase(weighting))
        {
            return new ShortestWeighting(encoder);
        } else if ("fastest".equalsIgnoreCase(weighting) || weighting.isEmpty())
        {
            if (encoder.supports(PriorityWeighting.class))
                return new PriorityWeighting(encoder, weightingMap);
            else
                return new FastestWeighting(encoder, weightingMap);
        } else if ("curvature".equalsIgnoreCase(weighting))
        {
            if (encoder.supports(CurvatureWeighting.class))
                return new CurvatureWeighting(encoder, weightingMap);
            else
                return new FastestWeighting(encoder, weightingMap);
        }

        throw new UnsupportedOperationException("weighting " + weighting + " not supported");
    }

    public Weighting getWeightingForCH( WeightingMap weightingMap, FlagEncoder encoder )
    {
        // get requested weighting name
        String weightingStr = weightingMap.getWeighting().toLowerCase();
        if (weightingStr.isEmpty())
<<<<<<< HEAD
            weightingStr = chWeightingStr;
=======
            weightingStr = getCHWeightings().get(0);
>>>>>>> 23e64ef6

        for (Weighting w : algoFactories.keySet())
        {
            if (w.matches(weightingStr, encoder))
                return w;
        }

        throw new IllegalStateException("No weighting found for request " + weightingMap + ", encoder:" + encoder + ", " + algoFactories);
    }

    /**
     * Potentially wraps the specified weighting into a TurnWeighting instance.
     */
    public Weighting createTurnWeighting( Weighting weighting, Graph graph, FlagEncoder encoder )
    {
        if (encoder.supports(TurnWeighting.class))
            return new TurnWeighting(weighting, encoder, (TurnCostExtension) graph.getExtension());
        return weighting;
    }

    @Override
    public GHResponse route( GHRequest request )
    {
        GHResponse response = new GHResponse();
        calcPaths(request, response);
        return response;
    }

    protected List<Path> calcPaths( GHRequest request, GHResponse ghRsp )
    {
        if (ghStorage == null || !fullyLoaded)
            throw new IllegalStateException("Call load or importOrLoad before routing");

        if (ghStorage.isClosed())
            throw new IllegalStateException("You need to create a new GraphHopper instance as it is already closed");

        String vehicle = request.getVehicle();
        if (vehicle.isEmpty())
            vehicle = getDefaultVehicle().toString();

        if (!encodingManager.supports(vehicle))
        {
            ghRsp.addError(new IllegalArgumentException("Vehicle " + vehicle + " unsupported. "
                    + "Supported are: " + getEncodingManager()));
            return Collections.emptyList();
        }

        TraversalMode tMode;
        String tModeStr = request.getHints().get("traversal_mode", traversalMode.toString());
        try
        {
            tMode = TraversalMode.fromString(tModeStr);
        } catch (Exception ex)
        {
            ghRsp.addError(ex);
            return Collections.emptyList();
        }

        FlagEncoder encoder = encodingManager.getEncoder(vehicle);
        List<GHPoint> points = request.getPoints();

        StopWatch sw = new StopWatch().start();
        List<QueryResult> qResults = lookup(points, encoder, ghRsp);
        ghRsp.addDebugInfo("idLookup:" + sw.stop().getSeconds() + "s");
        if (ghRsp.hasErrors())
            return Collections.emptyList();

        Weighting weighting;
        Graph routingGraph = ghStorage;
<<<<<<< HEAD

        boolean perRequestCHFlexibleMode = request.getHints().getBool("ch.flexibleMode", false);
        if (perRequestCHFlexibleMode && !chFlexibleMode)
        {
            rsp.addError(new IllegalStateException("Flexible mode has to be enabled on the server-side and client-side"));
            return Collections.emptyList();
        }

        if (chEnabled && !perRequestCHFlexibleMode)
=======
        if (chEnabled)
>>>>>>> 23e64ef6
        {
            boolean forceCHHeading = request.getHints().getBool("force_heading_ch", false);
            if (!forceCHHeading && request.hasFavoredHeading(0))
                throw new IllegalStateException("Heading is not (fully) supported for CHGraph. See issue #483");
            weighting = getWeightingForCH(request.getHints(), encoder);
            routingGraph = ghStorage.getGraph(CHGraph.class, weighting);
        } else
            weighting = createWeighting(request.getHints(), encoder);

        RoutingAlgorithmFactory tmpAlgoFactory = getAlgorithmFactory(weighting);
        QueryGraph queryGraph = new QueryGraph(routingGraph);
        queryGraph.lookup(qResults);
        weighting = createTurnWeighting(weighting, queryGraph, encoder);

        List<Path> altPaths = new ArrayList<Path>(points.size() - 1);
        QueryResult fromQResult = qResults.get(0);

        int maxVisistedNodesForRequest = request.getHints().getInt("routing.maxVisitedNodes", maxVisitedNodes);
        if (maxVisistedNodesForRequest > maxVisitedNodes)
        {
            ghRsp.addError(new IllegalStateException("The routing.maxVisitedNodes parameter has to be below or equal to:" + maxVisitedNodes));
            return Collections.emptyList();
        }

        String algoStr = request.getAlgorithm().isEmpty() ? AlgorithmOptions.DIJKSTRA_BI : request.getAlgorithm();
        AlgorithmOptions algoOpts = AlgorithmOptions.start().
                algorithm(algoStr).traversalMode(tMode).flagEncoder(encoder).weighting(weighting).
                maxVisitedNodes(maxVisistedNodesForRequest).hints(request.getHints()).
                build();

        boolean viaTurnPenalty = request.getHints().getBool("pass_through", false);
        long visitedNodesSum = 0;

        boolean tmpEnableInstructions = request.getHints().getBool("instructions", enableInstructions);
        boolean tmpCalcPoints = request.getHints().getBool("calcPoints", calcPoints);
        double wayPointMaxDistance = request.getHints().getDouble("wayPointMaxDistance", 1d);
        DouglasPeucker peucker = new DouglasPeucker().setMaxDistance(wayPointMaxDistance);
        PathMerger pathMerger = new PathMerger().
                setCalcPoints(tmpCalcPoints).
                setDouglasPeucker(peucker).
                setEnableInstructions(tmpEnableInstructions).
                setSimplifyResponse(simplifyResponse && wayPointMaxDistance > 0);

        Locale locale = request.getLocale();
        Translation tr = trMap.getWithFallBack(locale);

        // Every alternative path makes one AltResponse BUT if via points exists then reuse the altResponse object
        PathWrapper altResponse = new PathWrapper();
        ghRsp.add(altResponse);
        boolean isRoundTrip = AlgorithmOptions.ROUND_TRIP_ALT.equalsIgnoreCase(algoOpts.getAlgorithm());
        boolean isAlternativeRoute = AlgorithmOptions.ALT_ROUTE.equalsIgnoreCase(algoOpts.getAlgorithm());

        if ((isAlternativeRoute || isRoundTrip) && points.size() > 2)
        {
            ghRsp.addError(new RuntimeException("Via points are not yet supported when alternative paths or round trips are requested. The returned paths would just need an additional identification for the via point index."));
            return Collections.emptyList();
        }

        for (int placeIndex = 1; placeIndex < points.size(); placeIndex++)
        {
            if (placeIndex == 1)
            {
                // enforce start direction
                queryGraph.enforceHeading(fromQResult.getClosestNode(), request.getFavoredHeading(0), false);
            } else if (viaTurnPenalty)
            {
                if (isAlternativeRoute)
                    throw new IllegalStateException("Alternative paths and a viaTurnPenalty at the same time is currently not supported");

                // enforce straight start after via stop
                Path prevRoute = altPaths.get(placeIndex - 2);
                EdgeIteratorState incomingVirtualEdge = prevRoute.getFinalEdge();
                queryGraph.enforceHeadingByEdgeId(fromQResult.getClosestNode(), incomingVirtualEdge.getEdge(), false);
            }

            QueryResult toQResult = qResults.get(placeIndex);

            // enforce end direction
            queryGraph.enforceHeading(toQResult.getClosestNode(), request.getFavoredHeading(placeIndex), true);

            sw = new StopWatch().start();
            RoutingAlgorithm algo = tmpAlgoFactory.createAlgo(queryGraph, algoOpts);
            String debug = ", algoInit:" + sw.stop().getSeconds() + "s";

            sw = new StopWatch().start();
            List<Path> pathList = algo.calcPaths(fromQResult.getClosestNode(), toQResult.getClosestNode());
            debug += ", " + algo.getName() + "-routing:" + sw.stop().getSeconds() + "s";
            if (pathList.isEmpty())
                throw new IllegalStateException("At least one path has to be returned for " + fromQResult + " -> " + toQResult);

            for (Path path : pathList)
            {
                if (path.getTime() < 0)
                    throw new RuntimeException("Time was negative. Please report as bug and include:" + request);

                altPaths.add(path);
                debug += ", " + path.getDebugInfo();
            }

            altResponse.addDebugInfo(debug);

            // reset all direction enforcements in queryGraph to avoid influencing next path
            queryGraph.clearUnfavoredStatus();

            visitedNodesSum += algo.getVisitedNodes();
            fromQResult = toQResult;
        }

        if (isAlternativeRoute)
        {
            if (altPaths.isEmpty())
                throw new RuntimeException("Empty paths for alternative route calculation not expected");

            // if alternative route calculation was done then create the responses from single paths
            pathMerger.doWork(altResponse, Collections.singletonList(altPaths.get(0)), tr);
            for (int index = 1; index < altPaths.size(); index++)
            {
                altResponse = new PathWrapper();
                ghRsp.add(altResponse);
                pathMerger.doWork(altResponse, Collections.singletonList(altPaths.get(index)), tr);
            }
        } else if (isRoundTrip)
        {
            if (points.size() != altPaths.size())
                throw new RuntimeException("There should be the same number of points as paths. points:" + points.size() + ", paths:" + altPaths.size());

            pathMerger.doWork(altResponse, altPaths, tr);
        } else
        {
            if (points.size() - 1 != altPaths.size())
                throw new RuntimeException("There should be exactly one more points than paths. points:" + points.size() + ", paths:" + altPaths.size());

            pathMerger.doWork(altResponse, altPaths, tr);
        }
        ghRsp.getHints().put("visited_nodes.sum", visitedNodesSum);
        ghRsp.getHints().put("visited_nodes.average", (float) visitedNodesSum / (points.size() - 1));
        return altPaths;
    }

    List<QueryResult> lookup( List<GHPoint> points, FlagEncoder encoder, GHResponse rsp )
    {
        if (points.size() < 2)
        {
            rsp.addError(new IllegalStateException("At least 2 points have to be specified, but was:" + points.size()));
            return Collections.emptyList();
        }

        EdgeFilter edgeFilter = new DefaultEdgeFilter(encoder);
        List<QueryResult> qResults = new ArrayList<QueryResult>(points.size());
        for (int placeIndex = 0; placeIndex < points.size(); placeIndex++)
        {
            GHPoint point = points.get(placeIndex);
            QueryResult res = locationIndex.findClosest(point.lat, point.lon, edgeFilter);
            if (!res.isValid())
                rsp.addError(new IllegalArgumentException("Cannot find point " + placeIndex + ": " + point));

            qResults.add(res);
        }

        return qResults;
    }

    protected LocationIndex createLocationIndex( Directory dir )
    {
        LocationIndexTree tmpIndex = new LocationIndexTree(ghStorage, dir);
        tmpIndex.setResolution(preciseIndexResolution);
        tmpIndex.setMaxRegionSearch(maxRegionSearch);
        if (!tmpIndex.loadExisting())
        {
            ensureWriteAccess();
            tmpIndex.prepareIndex();
        }

        return tmpIndex;
    }

    /**
     * Initializes the location index after the import is done.
     */
    protected void initLocationIndex()
    {
        if (locationIndex != null)
            throw new IllegalStateException("Cannot initialize locationIndex twice!");

        locationIndex = createLocationIndex(ghStorage.getDirectory());
    }

    protected void prepare()
    {
        boolean tmpPrepare = doPrepare && chEnabled;
        if (tmpPrepare)
        {
            ensureWriteAccess();

            if (chPrepareThreads > 1 && dataAccessType.isMMap() && !dataAccessType.isSynched())
                throw new IllegalStateException("You cannot execute CH preparation in parallel for MMAP without synching! Specify MMAP_SYNC or use 1 thread only");

            ghStorage.freeze();

            int counter = 0;
            for (final Entry<Weighting, RoutingAlgorithmFactory> entry : algoFactories.entrySet())
            {
                logger.info((++counter) + "/" + algoFactories.entrySet().size() + " calling prepare.doWork for " + entry.getKey() + " ... (" + Helper.getMemInfo() + ")");
                if (!(entry.getValue() instanceof PrepareContractionHierarchies))
                    throw new IllegalStateException("RoutingAlgorithmFactory is not suited for CH preparation " + entry.getValue());

                final String name = AbstractWeighting.weightingToFileName(entry.getKey());
                chPreparePool.execute(new Runnable()
                {
                    @Override
                    public void run()
                    {
                        String errorKey = "prepare.error." + name;
                        try
                        {
                            ghStorage.getProperties().put(errorKey, "CH preparation incomplete");
                            // toString is not taken into account so we need to cheat, see http://stackoverflow.com/q/6113746/194609 for other options                        
                            Thread.currentThread().setName(name);
                            PrepareContractionHierarchies pch = (PrepareContractionHierarchies) entry.getValue();
                            pch.doWork();
                            ghStorage.getProperties().put(errorKey, "");
                            ghStorage.getProperties().put("prepare.date." + name, Helper.createFormatter().format(new Date()));
                        } catch (Exception ex)
                        {
                            logger.error("Problem while CH preparation " + name, ex);
                            ghStorage.getProperties().put(errorKey, ex.getMessage());
                        }
                    }
                });
            }

            chPreparePool.shutdown();
            try
            {
                if (!chPreparePool.awaitTermination(Integer.MAX_VALUE, TimeUnit.DAYS))
                    chPreparePool.shutdownNow();

            } catch (InterruptedException ie)
            {
                chPreparePool.shutdownNow();
                Thread.currentThread().interrupt();
            }
        }
        ghStorage.getProperties().put("prepare.done", tmpPrepare);
    }

    /**
     * Internal method to clean up the graph.
     */
    protected void cleanUp()
    {
        int prevNodeCount = ghStorage.getNodes();
        PrepareRoutingSubnetworks preparation = new PrepareRoutingSubnetworks(ghStorage, encodingManager.fetchEdgeEncoders());
        preparation.setMinNetworkSize(minNetworkSize);
        preparation.setMinOneWayNetworkSize(minOneWayNetworkSize);
        logger.info("start finding subnetworks, " + Helper.getMemInfo());
        preparation.doWork();
        int currNodeCount = ghStorage.getNodes();
        logger.info("edges: " + ghStorage.getAllEdges().getMaxId() + ", nodes " + currNodeCount
                + ", there were " + preparation.getMaxSubnetworks()
                + " subnetworks. removed them => " + (prevNodeCount - currNodeCount)
                + " less nodes");
    }

    protected void flush()
    {
        logger.info("flushing graph " + ghStorage.toString() + ", details:" + ghStorage.toDetailsString() + ", "
                + Helper.getMemInfo() + ")");
        ghStorage.flush();
        fullyLoaded = true;
    }

    /**
     * Releases all associated resources like memory or files. But it does not remove them. To
     * remove the files created in graphhopperLocation you have to call clean().
     */
    public void close()
    {
        if (ghStorage != null)
            ghStorage.close();

        if (locationIndex != null)
            locationIndex.close();

        try
        {
            lockFactory.forceRemove(fileLockName, true);
        } catch (Exception ex)
        {
            // silently fail e.g. on Windows where we cannot remove an unreleased native lock
        }
    }

    /**
     * Removes the on-disc routing files. Call only after calling close or before importOrLoad or
     * load
     */
    public void clean()
    {
        if (getGraphHopperLocation().isEmpty())
            throw new IllegalStateException("Cannot clean GraphHopper without specified graphHopperLocation");

        File folder = new File(getGraphHopperLocation());
        Helper.removeDir(folder);
    }

    protected void ensureNotLoaded()
    {
        if (fullyLoaded)
            throw new IllegalStateException("No configuration changes are possible after loading the graph");
    }

    protected void ensureWriteAccess()
    {
        if (!allowWrites)
            throw new IllegalStateException("Writes are not allowed!");
    }
}<|MERGE_RESOLUTION|>--- conflicted
+++ resolved
@@ -72,6 +72,7 @@
     private TraversalMode traversalMode = TraversalMode.NODE_BASED;
     private final Map<Weighting, RoutingAlgorithmFactory> algoFactories = new LinkedHashMap<Weighting, RoutingAlgorithmFactory>();
     private int maxVisitedNodes = Integer.MAX_VALUE;
+    private boolean forcingFlexibleModeAllowed = false;
     // for index
     private LocationIndex locationIndex;
     private int preciseIndexResolution = 300;
@@ -82,13 +83,7 @@
     // for CH prepare    
     private boolean doPrepare = true;
     private boolean chEnabled = true;
-<<<<<<< HEAD
-    // If enabled, allows a user to run non-CH prepared Weightings on a CH graph
-    private boolean chFlexibleMode = false;
-    private String chWeightingStr = "fastest";
-=======
     private final List<String> chWeightingList = new ArrayList<String>(Arrays.asList("fastest"));
->>>>>>> 23e64ef6
     private int chPrepareThreads = -1;
     private ExecutorService chPreparePool;
     private int preparePeriodicUpdates = -1;
@@ -664,14 +659,10 @@
         List<String> tmpCHWeightingList = Arrays.asList(chWeightingsStr.split(","));
         chEnabled = !"no".equals(chWeightingsStr);
         if (chEnabled)
-<<<<<<< HEAD
-        {
-            setCHWeighting(tmpCHWeighting);
-            chFlexibleMode = args.getBool("ch.flexibleMode", false);
-        }
-=======
+        {
             setCHWeightings(tmpCHWeightingList);
->>>>>>> 23e64ef6
+            forcingFlexibleModeAllowed = args.getBool("routing.flexibleMode", false);
+        }
 
         preparePeriodicUpdates = args.getInt("prepare.updates.periodic", preparePeriodicUpdates);
         prepareLazyUpdates = args.getInt("prepare.updates.lazy", prepareLazyUpdates);
@@ -1011,11 +1002,7 @@
         // get requested weighting name
         String weightingStr = weightingMap.getWeighting().toLowerCase();
         if (weightingStr.isEmpty())
-<<<<<<< HEAD
-            weightingStr = chWeightingStr;
-=======
             weightingStr = getCHWeightings().get(0);
->>>>>>> 23e64ef6
 
         for (Weighting w : algoFactories.keySet())
         {
@@ -1085,19 +1072,15 @@
 
         Weighting weighting;
         Graph routingGraph = ghStorage;
-<<<<<<< HEAD
-
-        boolean perRequestCHFlexibleMode = request.getHints().getBool("ch.flexibleMode", false);
-        if (perRequestCHFlexibleMode && !chFlexibleMode)
-        {
-            rsp.addError(new IllegalStateException("Flexible mode has to be enabled on the server-side and client-side"));
+
+        boolean forceFlexibleMode = request.getHints().getBool("routing.flexibleMode", false);
+        if (forceFlexibleMode && !forcingFlexibleModeAllowed)
+        {
+            ghRsp.addError(new IllegalStateException("Flexible mode not enabled on the server-side"));
             return Collections.emptyList();
         }
 
-        if (chEnabled && !perRequestCHFlexibleMode)
-=======
-        if (chEnabled)
->>>>>>> 23e64ef6
+        if (chEnabled && !forceFlexibleMode)
         {
             boolean forceCHHeading = request.getHints().getBool("force_heading_ch", false);
             if (!forceCHHeading && request.hasFavoredHeading(0))
@@ -1105,7 +1088,9 @@
             weighting = getWeightingForCH(request.getHints(), encoder);
             routingGraph = ghStorage.getGraph(CHGraph.class, weighting);
         } else
+        {
             weighting = createWeighting(request.getHints(), encoder);
+        }
 
         RoutingAlgorithmFactory tmpAlgoFactory = getAlgorithmFactory(weighting);
         QueryGraph queryGraph = new QueryGraph(routingGraph);
