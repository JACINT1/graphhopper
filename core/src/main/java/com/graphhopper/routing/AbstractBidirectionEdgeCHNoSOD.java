/*
 *  Licensed to GraphHopper GmbH under one or more contributor
 *  license agreements. See the NOTICE file distributed with this work for
 *  additional information regarding copyright ownership.
 *
 *  GraphHopper GmbH licenses this file to you under the Apache License,
 *  Version 2.0 (the "License"); you may not use this file except in
 *  compliance with the License. You may obtain a copy of the License at
 *
 *       http://www.apache.org/licenses/LICENSE-2.0
 *
 *  Unless required by applicable law or agreed to in writing, software
 *  distributed under the License is distributed on an "AS IS" BASIS,
 *  WITHOUT WARRANTIES OR CONDITIONS OF ANY KIND, either express or implied.
 *  See the License for the specific language governing permissions and
 *  limitations under the License.
 */
package com.graphhopper.routing;

import com.graphhopper.routing.ch.CHEntry;
import com.graphhopper.routing.ch.Path4CH;
import com.graphhopper.routing.util.DefaultEdgeFilter;
import com.graphhopper.routing.util.EdgeFilter;
import com.graphhopper.routing.util.TraversalMode;
import com.graphhopper.routing.weighting.TurnWeighting;
import com.graphhopper.storage.Graph;
import com.graphhopper.storage.SPTEntry;
import com.graphhopper.util.EdgeExplorer;
import com.graphhopper.util.EdgeIterator;
import com.graphhopper.util.EdgeIteratorState;
import com.graphhopper.util.GHUtility;

/**
 * @author easbar
 */
public abstract class AbstractBidirectionEdgeCHNoSOD extends AbstractBidirAlgo {
    private final EdgeExplorer innerInExplorer;
    private final EdgeExplorer innerOutExplorer;
    private final TurnWeighting turnWeighting;

    public AbstractBidirectionEdgeCHNoSOD(Graph graph, TurnWeighting weighting) {
        super(graph, weighting, TraversalMode.EDGE_BASED_2DIR);
        this.turnWeighting = weighting;
        // we need extra edge explorers, because they get called inside a loop that already iterates over edges
        innerInExplorer = graph.createEdgeExplorer(DefaultEdgeFilter.inEdges(flagEncoder));
        innerOutExplorer = graph.createEdgeExplorer(DefaultEdgeFilter.outEdges(flagEncoder));
    }

    @Override
    protected void postInitFrom() {
        EdgeFilter filter = additionalEdgeFilter;
        setEdgeFilter(EdgeFilter.ALL_EDGES);
        fillEdgesFrom();
        setEdgeFilter(filter);
    }

    @Override
    protected void postInitTo() {
        EdgeFilter filter = additionalEdgeFilter;
        setEdgeFilter(EdgeFilter.ALL_EDGES);
        fillEdgesTo();
        setEdgeFilter(filter);
    }

    @Override
    protected void initCollections(int size) {
        super.initCollections(Math.min(size, 2000));
    }

    @Override
    public boolean finished() {
        // we need to finish BOTH searches for CH!
        if (finishedFrom && finishedTo)
            return true;

        // changed also the final finish condition for CH
        return currFrom.weight >= bestPath.getWeight() && currTo.weight >= bestPath.getWeight();
    }

    @Override
    protected void updateBestPath(EdgeIteratorState edgeState, SPTEntry entry, int traversalKey, boolean reverse) {
        // special case where the fwd/bwd search runs directly into the opposite node, for example if the highest level
        // node of the shortest path matches the source or target. in this case one of the searches does not contribute
        // anything to the shortest path.
        int oppositeNode = reverse ? from : to;
        if (edgeState.getAdjNode() == oppositeNode) {
            if (entry.getWeightOfVisitedPath() < bestPath.getWeight()) {
                bestPath.setSwitchToFrom(reverse);
                bestPath.setSPTEntry(entry);
                bestPath.setSPTEntryTo(new SPTEntry(EdgeIterator.NO_EDGE, oppositeNode, 0));
                bestPath.setWeight(entry.getWeightOfVisitedPath());
                return;
            }
        }

        EdgeIterator iter = reverse ?
                innerInExplorer.setBaseNode(edgeState.getAdjNode()) :
                innerOutExplorer.setBaseNode(edgeState.getAdjNode());

        // todo: for a-star it should be possible to skip bridge node check at the beginning of the search as long as
        // minimum source-target distance lies above total sum of fwd+bwd path candidates.
        while (iter.next()) {
            final int edgeId = getOrigEdgeId(iter, !reverse);
            final int prevOrNextOrigEdgeId = getOrigEdgeId(edgeState, reverse);
            if (!traversalMode.hasUTurnSupport() && edgeId == prevOrNextOrigEdgeId) {
                continue;
            }
            int key = GHUtility.getEdgeKey(graph, edgeId, iter.getBaseNode(), !reverse);
            SPTEntry entryOther = bestWeightMapOther.get(key);
            if (entryOther == null) {
                continue;
            }

            double turnCostsAtBridgeNode = reverse ?
                    turnWeighting.calcTurnWeight(iter.getOrigEdgeLast(), iter.getBaseNode(), prevOrNextOrigEdgeId) :
                    turnWeighting.calcTurnWeight(prevOrNextOrigEdgeId, iter.getBaseNode(), iter.getOrigEdgeFirst());

            double newWeight = entry.getWeightOfVisitedPath() + entryOther.getWeightOfVisitedPath() + turnCostsAtBridgeNode;
            if (newWeight < bestPath.getWeight()) {
                bestPath.setSwitchToFrom(reverse);
                bestPath.setSPTEntry(entry);
                bestPath.setSPTEntryTo(entryOther);
                bestPath.setWeight(newWeight);
            }
        }
    }

    @Override
    protected Path createAndInitPath() {
        bestPath = new Path4CH(graph, graph.getBaseGraph(), weighting);
        return bestPath;
    }

    @Override
    protected int getOrigEdgeId(EdgeIteratorState edge, boolean reverse) {
        return reverse ? edge.getOrigEdgeFirst() : edge.getOrigEdgeLast();
    }

    @Override
    protected int getIncomingEdge(SPTEntry entry) {
        return ((CHEntry) entry).incEdge;
    }

    @Override
<<<<<<< HEAD
    protected int getTraversalId(EdgeIteratorState edge, int origEdgeId, boolean reverse) {
=======
    protected int getTraversalKey(EdgeIteratorState edge, int origEdgeId, boolean reverse) {
>>>>>>> 7e66c446
        int baseNode = graph.getOtherNode(origEdgeId, edge.getAdjNode());
        return GHUtility.createEdgeKey(baseNode, edge.getAdjNode(), origEdgeId, reverse);
    }

    @Override
    protected boolean accept(EdgeIteratorState edge, SPTEntry currEdge, boolean reverse) {
        int edgeId = getOrigEdgeId(edge, !reverse);
        if (!traversalMode.hasUTurnSupport() && edgeId == getIncomingEdge(currEdge))
            return false;

        return additionalEdgeFilter == null || additionalEdgeFilter.accept(edge);
    }

    @Override
    public String toString() {
        return getName() + "|" + weighting;
    }

}<|MERGE_RESOLUTION|>--- conflicted
+++ resolved
@@ -142,11 +142,7 @@
     }
 
     @Override
-<<<<<<< HEAD
-    protected int getTraversalId(EdgeIteratorState edge, int origEdgeId, boolean reverse) {
-=======
     protected int getTraversalKey(EdgeIteratorState edge, int origEdgeId, boolean reverse) {
->>>>>>> 7e66c446
         int baseNode = graph.getOtherNode(origEdgeId, edge.getAdjNode());
         return GHUtility.createEdgeKey(baseNode, edge.getAdjNode(), origEdgeId, reverse);
     }
