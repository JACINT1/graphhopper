/*
 *  Licensed to GraphHopper GmbH under one or more contributor
 *  license agreements. See the NOTICE file distributed with this work for
 *  additional information regarding copyright ownership.
 *
 *  GraphHopper GmbH licenses this file to you under the Apache License,
 *  Version 2.0 (the "License"); you may not use this file except in
 *  compliance with the License. You may obtain a copy of the License at
 *
 *       http://www.apache.org/licenses/LICENSE-2.0
 *
 *  Unless required by applicable law or agreed to in writing, software
 *  distributed under the License is distributed on an "AS IS" BASIS,
 *  WITHOUT WARRANTIES OR CONDITIONS OF ANY KIND, either express or implied.
 *  See the License for the specific language governing permissions and
 *  limitations under the License.
 */
package com.graphhopper.routing.template;

import com.graphhopper.GHRequest;
import com.graphhopper.GHResponse;
import com.graphhopper.PathWrapper;
import com.graphhopper.routing.AlgorithmOptions;
import com.graphhopper.routing.Path;
import com.graphhopper.routing.RoutingAlgorithmFactory;
import com.graphhopper.routing.profiles.EncodedValueLookup;
import com.graphhopper.routing.querygraph.QueryGraph;
import com.graphhopper.routing.util.EncodingManager;
import com.graphhopper.routing.weighting.Weighting;
import com.graphhopper.storage.NodeAccess;
import com.graphhopper.storage.index.LocationIndex;
import com.graphhopper.storage.index.QueryResult;
import com.graphhopper.util.Parameters.Routing;
import com.graphhopper.util.PathMerger;
import com.graphhopper.util.PointList;
import com.graphhopper.util.Translation;
import com.graphhopper.util.shapes.GHPoint;

import java.util.Collections;
import java.util.List;

import static com.graphhopper.util.Parameters.Routing.PASS_THROUGH;

/**
 * Implementation of a route with no via points but multiple path lists ('alternatives').
 *
 * @author Peter Karich
 */
final public class AlternativeRoutingTemplate extends ViaRoutingTemplate {
    public AlternativeRoutingTemplate(GHRequest ghRequest, GHResponse ghRsp, LocationIndex locationIndex,
<<<<<<< HEAD
                                      EncodingManager lookup, Weighting weighting) {
        super(ghRequest, ghRsp, locationIndex, lookup, weighting);
=======
                                      NodeAccess nodeAccess, EncodedValueLookup lookup, Weighting weighting) {
        super(ghRequest, ghRsp, locationIndex, nodeAccess, lookup, weighting);
>>>>>>> cef07f65
    }

    @Override
    public List<QueryResult> lookup(List<GHPoint> points) {
        if (points.size() > 2)
            throw new IllegalArgumentException("Currently alternative routes work only with start and end point. You tried to use: " + points.size() + " points");

        return super.lookup(points);
    }

    @Override
    public List<Path> calcPaths(QueryGraph queryGraph, RoutingAlgorithmFactory algoFactory, AlgorithmOptions algoOpts) {
        boolean withViaTurnPenalty = ghRequest.getHints().getBool(Routing.PASS_THROUGH, false);
        if (withViaTurnPenalty)
            throw new IllegalArgumentException("Alternative paths and " + PASS_THROUGH + " at the same time is currently not supported");

        return super.calcPaths(queryGraph, algoFactory, algoOpts);
    }

    @Override
    public void finish(PathMerger pathMerger, Translation tr) {
        if (pathList.isEmpty())
            throw new RuntimeException("Empty paths for alternative route calculation not expected");

        // if alternative route calculation was done then create the responses from single paths        
        PointList wpList = getWaypoints();
        altResponse.setWaypoints(wpList);
        ghResponse.add(altResponse);
        pathMerger.doWork(altResponse, Collections.singletonList(pathList.get(0)), lookup, tr);
        for (int index = 1; index < pathList.size(); index++) {
            PathWrapper tmpAltRsp = new PathWrapper();
            tmpAltRsp.setWaypoints(wpList);
            ghResponse.add(tmpAltRsp);
            pathMerger.doWork(tmpAltRsp, Collections.singletonList(pathList.get(index)), lookup, tr);
        }
    }
}<|MERGE_RESOLUTION|>--- conflicted
+++ resolved
@@ -48,13 +48,8 @@
  */
 final public class AlternativeRoutingTemplate extends ViaRoutingTemplate {
     public AlternativeRoutingTemplate(GHRequest ghRequest, GHResponse ghRsp, LocationIndex locationIndex,
-<<<<<<< HEAD
-                                      EncodingManager lookup, Weighting weighting) {
-        super(ghRequest, ghRsp, locationIndex, lookup, weighting);
-=======
-                                      NodeAccess nodeAccess, EncodedValueLookup lookup, Weighting weighting) {
+                                      NodeAccess nodeAccess, EncodingManager lookup, Weighting weighting) {
         super(ghRequest, ghRsp, locationIndex, nodeAccess, lookup, weighting);
->>>>>>> cef07f65
     }
 
     @Override
