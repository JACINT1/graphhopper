/*
 *  Licensed to GraphHopper GmbH under one or more contributor
 *  license agreements. See the NOTICE file distributed with this work for
 *  additional information regarding copyright ownership.
 *
 *  GraphHopper GmbH licenses this file to you under the Apache License,
 *  Version 2.0 (the "License"); you may not use this file except in
 *  compliance with the License. You may obtain a copy of the License at
 *
 *       http://www.apache.org/licenses/LICENSE-2.0
 *
 *  Unless required by applicable law or agreed to in writing, software
 *  distributed under the License is distributed on an "AS IS" BASIS,
 *  WITHOUT WARRANTIES OR CONDITIONS OF ANY KIND, either express or implied.
 *  See the License for the specific language governing permissions and
 *  limitations under the License.
 */
package com.graphhopper.routing.profiles;

import com.fasterxml.jackson.annotation.JsonProperty;
import com.graphhopper.storage.IntsRef;

/**
 * This class defines where to store an unsigned integer. It is important to note that: 1. the range of the integer is
 * highly limited (unlike the Java 32bit integer values) so that the storeable part of it fits into the
 * specified number of bits (using the internal shift value) and 2. the 'raw' default value is always 0.
 * <p>
 * To illustrate why the default is always 0 and how you can still use other defaults imagine the storage engine
 * creates a new entry. Either the engine knows the higher level logic or we assume the default value is 0 and
 * map this value to the real value on every retrieval request.
 * <p>
 * How could you then implement e.g. a 'priority' value going from [-3, 3] that maps to [0,7] but should
 * have a default value of 3 instead of 0? Either you waste space and map this to [1,7], which means that 0 and 3 both
 * refer to the same 0 value (currently the preferred method due to its simplicity) or you could create a
 * MappedIntEncodedValue class that holds an array or a Map with the raw integers similarly to what StringEncodedValue does:
 * {0: 0, 1: -3, 2: -2, 3: -1, 4: 1, 5: 2, 6: 3}
 */
public class IntEncodedValue implements EncodedValue {

    @JsonProperty
    private final String name;
    @JsonProperty
    private final String classType;

    /**
     * There are multiple int values possible per edge. Here we specify the index into this integer array.
     */
    protected int fwdDataIndex;
    protected int bwdDataIndex;
    @JsonProperty
    final int bits;
    // we need a long here as Java ints are signed
    long maxValue;
    int fwdShift;
    int bwdShift;
    int fwdMask;
    int bwdMask;
    @JsonProperty
    int defaultValue;
    @JsonProperty
    boolean storeBothDirections;

    IntEncodedValue() {
        bits = 0;
        name = "";
        classType = getClass().getName();
    }

    public IntEncodedValue(String name, int bits) {
        this(name, bits, 0, false);
    }

    /**
<<<<<<< HEAD
     * This constructor reserve the specified number of bits in the underlying datastructure or twice the amount if
     * storeBothDirections is true.
=======
     * This constructor reserves the specified number of bits in the underlying data structure or twice the amount if
     * store2DirectedValues is true.
>>>>>>> e3093898
     *
     * @param defaultValue         defines which value to return if the 'raw' integer value is 0.
     * @param store2DirectedValues if true the encoded value can be different for the forward and backward
     *                             direction of an edge.
     */
    public IntEncodedValue(String name, int bits, int defaultValue, boolean storeBothDirections) {
        this.name = name;
        this.classType = getClass().getSimpleName();
        if (!name.toLowerCase().equals(name))
            throw new IllegalArgumentException("EncodedValue name must be lower case but was " + name);

        this.bits = bits;
        if (bits <= 0)
            throw new IllegalArgumentException("bits cannot be 0 or negative");
        if (bits > 32)
            throw new IllegalArgumentException("At the moment bits cannot be >32");
        this.defaultValue = defaultValue;
        this.storeBothDirections = storeBothDirections;
    }

    @Override
    public final int init(EncodedValue.InitializerConfig init) {
        if (isInitialized())
            throw new IllegalStateException("Cannot call init multiple times");

        init.next(bits);
        this.fwdMask = init.wayBitMask;
        this.fwdDataIndex = init.dataIndex;
        this.fwdShift = init.shift;
        if (storeBothDirections) {
            init.next(bits);
            this.bwdMask = init.wayBitMask;
            this.bwdDataIndex = init.dataIndex;
            this.bwdShift = init.shift;
        }

        this.maxValue = (1L << bits) - 1;
        return storeBothDirections ? 2 * bits : bits;
    }

    private boolean isInitialized() {
        return fwdMask != 0;
    }

    private void checkValue(int value) {
        if (!isInitialized())
            throw new IllegalStateException("EncodedValue " + getName() + " not initialized");
        if (value > maxValue)
            throw new IllegalArgumentException(name + " value too large for encoding: " + value + ", maxValue:" + maxValue);
        if (value < 0)
            throw new IllegalArgumentException("negative value for " + name + " not allowed! " + value);
    }

    /**
     * This method stores the specified integer value in the specified IntsRef.
     */
    public final void setInt(boolean reverse, IntsRef ref, int value) {
        checkValue(value);
        uncheckedSet(reverse, ref, value);
    }

    final void uncheckedSet(boolean reverse, IntsRef ref, int value) {
        if (storeBothDirections && reverse) {
            int flags = ref.ints[bwdDataIndex + ref.offset];
            // clear value bits
            flags &= ~bwdMask;
            value <<= bwdShift;
            // set value
            ref.ints[bwdDataIndex + ref.offset] = flags | value;
        } else {
            int flags = ref.ints[fwdDataIndex + ref.offset];
            flags &= ~fwdMask;
            value <<= fwdShift;
            ref.ints[fwdDataIndex + ref.offset] = flags | value;
        }
    }

    /**
     * This method restores the integer value from the specified 'flags' taken from the storage.
     */
    public final int getInt(boolean reverse, IntsRef ref) {
        int flags;
        if (reverse && storeBothDirections) {
            flags = ref.ints[bwdDataIndex + ref.offset];
            flags &= bwdMask;
            flags >>>= bwdShift;
        } else {
            flags = ref.ints[fwdDataIndex + ref.offset];
            flags &= fwdMask;
            flags >>>= fwdShift;
        }
        // return the integer value
        if (flags == 0)
            return defaultValue;
        return flags;
    }


    @Override
    public final String getName() {
        return name;
    }

    @Override
    public final String toString() {
        return getName() + "|bits=" + bits + "|fwd_shift=" + fwdShift + "|store_both_directions=" + storeBothDirections;
    }

    @Override
    public boolean equals(Object o) {
        if (this == o) return true;
        if (o == null || getClass() != o.getClass()) return false;

        IntEncodedValue that = (IntEncodedValue) o;

        if (fwdDataIndex != that.fwdDataIndex) return false;
        if (bwdDataIndex != that.bwdDataIndex) return false;
        if (bits != that.bits) return false;
        if (fwdShift != that.fwdShift) return false;
        if (bwdShift != that.bwdShift) return false;
        if (defaultValue != that.defaultValue) return false;
        if (storeBothDirections != that.storeBothDirections) return false;
        if (!name.equals(that.name)) return false;
        return classType.equals(that.classType);
    }

    @Override
    public int hashCode() {
        int result = name.hashCode();
        result = 31 * result + classType.hashCode();
        result = 31 * result + fwdDataIndex;
        result = 31 * result + bwdDataIndex;
        result = 31 * result + bits;
        result = 31 * result + fwdShift;
        result = 31 * result + bwdShift;
        result = 31 * result + defaultValue;
        result = 31 * result + (storeBothDirections ? 1 : 0);
        return result;
    }
}<|MERGE_RESOLUTION|>--- conflicted
+++ resolved
@@ -71,13 +71,8 @@
     }
 
     /**
-<<<<<<< HEAD
-     * This constructor reserve the specified number of bits in the underlying datastructure or twice the amount if
-     * storeBothDirections is true.
-=======
      * This constructor reserves the specified number of bits in the underlying data structure or twice the amount if
      * store2DirectedValues is true.
->>>>>>> e3093898
      *
      * @param defaultValue         defines which value to return if the 'raw' integer value is 0.
      * @param store2DirectedValues if true the encoded value can be different for the forward and backward
