--- conflicted
+++ resolved
@@ -78,13 +78,8 @@
         // default is enabled & fastest
         String chWeightingsStr = args.get(CH.PREPARE + "weightings", "");
 
-<<<<<<< HEAD
-        if ("no".equals(chWeightingsStr)) {
+        if ("no".equals(chWeightingsStr) || "false".equals(chWeightingsStr)) {
             // default is fastest and we need to clear this explicitly
-=======
-        if ("no".equals(chWeightingsStr) || "false".equals(chWeightingsStr)) {
-            // default is fastest and we need to clear this explicitely
->>>>>>> e4f4a0e6
             weightingsAsStrings.clear();
         } else if (!chWeightingsStr.isEmpty()) {
             List<String> tmpCHWeightingList = Arrays.asList(chWeightingsStr.split(","));
