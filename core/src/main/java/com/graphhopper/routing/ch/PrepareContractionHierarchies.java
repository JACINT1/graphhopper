--- conflicted
+++ resolved
@@ -24,9 +24,7 @@
 import com.graphhopper.routing.util.*;
 import com.graphhopper.routing.weighting.TurnWeighting;
 import com.graphhopper.routing.weighting.Weighting;
-import com.graphhopper.storage.CHGraph;
-import com.graphhopper.storage.Graph;
-import com.graphhopper.storage.GraphHopperStorage;
+import com.graphhopper.storage.*;
 import com.graphhopper.util.*;
 import org.slf4j.Logger;
 import org.slf4j.LoggerFactory;
@@ -57,11 +55,7 @@
     final PreparationWeighting prepareWeighting;
     private final Weighting weighting;
     private final TraversalMode traversalMode;
-<<<<<<< HEAD
     final CHGraph prepareGraph;
-=======
-    private final CHGraph prepareGraph;
->>>>>>> c61cfdcb
     private final Random rand = new Random(123);
     private final StopWatch allSW = new StopWatch();
     private final StopWatch periodicUpdateSW = new StopWatch();
@@ -190,11 +184,7 @@
         //   but we need the additional oldPriorities array to keep the old value which is necessary for the update method
         sortedNodes = new GHTreeMapComposed();
         oldPriorities = new float[prepareGraph.getNodes()];
-<<<<<<< HEAD
         nodeContractor = createNodeContractor(prepareGraph, traversalMode);
-=======
-        nodeContractor = new NodeBasedNodeContractor(prepareGraph, weighting, pMap);
->>>>>>> c61cfdcb
         nodeContractor.initFromGraph();
     }
 
