--- conflicted
+++ resolved
@@ -14,40 +14,21 @@
     public static final int TURN_SLIGHT_RIGHT = 1;
     public static final int TURN_RIGHT = 2;
     public static final int TURN_SHARP_RIGHT = 3;
-<<<<<<< HEAD
-    private int indication;
-    private String name;
-    private double distance;
-    private long time;
-    private double lat;
-    private double lon;
-    private int pavementType;
-    private int waytype;
-
-    public Instruction(int indication, String name, int waytype, int pavementType, double distance, long time, double lat, double lon)
-    {
-        this.indication = indication;
-        this.name = name;
-        this.waytype=waytype;
-        this.pavementType=pavementType;
-        this.distance = distance;
-        this.time = time;
-        this.lat = lat;
-        this.lon = lon;
-=======
     public static final int FINISH = 4;
     private final int indication;
     private final String name;
     private final TDoubleArrayList distances;
     private final TLongArrayList times;
     private final PointList points;
-
+    private int pavementType;
+    private int waytype;
+    
     /**
      * The points, distances and times have exactly the same count. The last point of this
      * instruction is not duplicated here and should be in the next one. The first distance and time
      * entries are measured between the first point and the second one etc.
      */
-    public Instruction( int indication, String name, TDoubleArrayList distances, TLongArrayList times, PointList pl )
+    public Instruction( int indication, String name, int waytype, int pavementType, TDoubleArrayList distances, TLongArrayList times, PointList pl )
     {
         this.indication = indication;
         this.name = name;
@@ -63,7 +44,8 @@
 
         if (times.size() != points.size())
             throw new IllegalStateException("Points and times must have same size");
->>>>>>> 64179c85
+        this.waytype=waytype;
+        this.pavementType=pavementType;
     }
     
     public int getPavement()
@@ -154,4 +136,8 @@
         sb.append(')');
         return sb.toString();
     }
-}+}
+
+
+     
+ 