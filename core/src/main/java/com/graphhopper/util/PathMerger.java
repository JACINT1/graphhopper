/*
 *  Licensed to GraphHopper GmbH under one or more contributor
 *  license agreements. See the NOTICE file distributed with this work for
 *  additional information regarding copyright ownership.
 *
 *  GraphHopper GmbH licenses this file to you under the Apache License,
 *  Version 2.0 (the "License"); you may not use this file except in
 *  compliance with the License. You may obtain a copy of the License at
 *
 *       http://www.apache.org/licenses/LICENSE-2.0
 *
 *  Unless required by applicable law or agreed to in writing, software
 *  distributed under the License is distributed on an "AS IS" BASIS,
 *  WITHOUT WARRANTIES OR CONDITIONS OF ANY KIND, either express or implied.
 *  See the License for the specific language governing permissions and
 *  limitations under the License.
 */
package com.graphhopper.util;

import com.graphhopper.PathWrapper;
import com.graphhopper.routing.InstructionsFromEdges;
import com.graphhopper.routing.Path;
import com.graphhopper.routing.profiles.BooleanEncodedValue;
import com.graphhopper.routing.profiles.Roundabout;
import com.graphhopper.routing.util.EncodingManager;
import com.graphhopper.routing.weighting.Weighting;
import com.graphhopper.storage.Graph;
import com.graphhopper.util.details.PathDetailsBuilderFactory;
import com.graphhopper.util.details.PathDetailsFromEdges;
import com.graphhopper.util.exceptions.ConnectionNotFoundException;

import java.util.ArrayList;
import java.util.Collections;
import java.util.List;

/**
 * This class merges multiple {@link Path} objects into one continuous object that
 * can be used in the {@link PathWrapper}. There will be a Path between every waypoint.
 * So for two waypoints there will be only one Path object. For three waypoints there will be
 * two Path objects.
 * <p>
 * The instructions are generated per Path object and are merged into one continuous InstructionList.
 * The PointList per Path object are merged and optionally simplified.
 *
 * @author Peter Karich
 * @author ratrun
 * @author Robin Boldt
 */
public class PathMerger {
    public static StopWatch sw = new StopWatch();
    private static final DouglasPeucker DP = new DouglasPeucker();
    private final Graph graph;
    private final Weighting weighting;

    private boolean enableInstructions = true;
    private boolean simplifyResponse = true;
    private DouglasPeucker douglasPeucker = DP;
    private boolean calcPoints = true;
    private PathDetailsBuilderFactory pathBuilderFactory;
    private List<String> requestedPathDetails = Collections.emptyList();
    private double favoredHeading = Double.NaN;

    public PathMerger(Graph graph, Weighting weighting) {
        this.graph = graph;
        this.weighting = weighting;
    }

    public PathMerger setCalcPoints(boolean calcPoints) {
        this.calcPoints = calcPoints;
        return this;
    }

    public PathMerger setDouglasPeucker(DouglasPeucker douglasPeucker) {
        this.douglasPeucker = douglasPeucker;
        return this;
    }

    public PathMerger setPathDetailsBuilders(PathDetailsBuilderFactory pathBuilderFactory, List<String> requestedPathDetails) {
        this.pathBuilderFactory = pathBuilderFactory;
        this.requestedPathDetails = requestedPathDetails;
        return this;
    }

    public PathMerger setSimplifyResponse(boolean simplifyRes) {
        this.simplifyResponse = simplifyRes;
        return this;
    }

    public PathMerger setEnableInstructions(boolean enableInstructions) {
        this.enableInstructions = enableInstructions;
        return this;
    }

    public void doWork(PathWrapper altRsp, List<Path> paths, EncodingManager encodingManager, Translation tr) {
        int origPoints = 0;
        long fullTimeInMillis = 0;
        double fullWeight = 0;
        double fullDistance = 0;
        boolean allFound = true;

        InstructionList fullInstructions = new InstructionList(tr);
        PointList fullPoints = PointList.EMPTY;
        List<String> description = new ArrayList<>();
        BooleanEncodedValue roundaboutEnc = encodingManager.getBooleanEncodedValue(Roundabout.KEY);
        for (int pathIndex = 0; pathIndex < paths.size(); pathIndex++) {
            Path path = paths.get(pathIndex);
            if (!path.isFound()) {
                allFound = false;
                continue;
            }
            description.addAll(path.getDescription());
            fullTimeInMillis += path.getTime();
            fullDistance += path.getDistance();
            fullWeight += path.getWeight();
            if (enableInstructions) {
                InstructionList il = InstructionsFromEdges.calcInstructions(path, graph, weighting, roundaboutEnc, tr);

                if (!il.isEmpty()) {
                    fullInstructions.addAll(il);

                    // for all paths except the last replace the FinishInstruction with a ViaInstruction
                    if (pathIndex + 1 < paths.size()) {
                        ViaInstruction newInstr = new ViaInstruction(fullInstructions.get(fullInstructions.size() - 1));
                        newInstr.setViaCount(pathIndex + 1);
                        fullInstructions.set(fullInstructions.size() - 1, newInstr);
                    }
                }

            }
            if (calcPoints || enableInstructions) {
                PointList tmpPoints = path.calcPoints();
                if (fullPoints.isEmpty())
                    fullPoints = new PointList(tmpPoints.size(), tmpPoints.is3D());

                // Remove duplicated points, see #1138
                if (pathIndex + 1 < paths.size()) {
                    tmpPoints.removeLastPoint();
                }

                fullPoints.add(tmpPoints);
                altRsp.addPathDetails(PathDetailsFromEdges.calcDetails(path, weighting, requestedPathDetails, pathBuilderFactory, origPoints));
                origPoints = fullPoints.size();
            }

            allFound = allFound && path.isFound();
        }

        if (!fullPoints.isEmpty()) {
            String debug = altRsp.getDebugInfo() + ", simplify (" + origPoints + "->" + fullPoints.getSize() + ")";
            altRsp.addDebugInfo(debug);
            if (fullPoints.is3D)
                calcAscendDescend(altRsp, fullPoints);
        }

        if (enableInstructions) {
            fullInstructions = updateInstructionsWithContext(fullInstructions);
            altRsp.setInstructions(fullInstructions);
        }

        if (!allFound) {
            altRsp.addError(new ConnectionNotFoundException("Connection between locations not found", Collections.<String, Object>emptyMap()));
        }

        altRsp.setDescription(description).
                setPoints(fullPoints).
                setRouteWeight(fullWeight).
                setDistance(fullDistance).
                setTime(fullTimeInMillis);

        if (allFound && simplifyResponse && (calcPoints || enableInstructions)) {
<<<<<<< HEAD
            sw.start();
            PathSimplification ps = new PathSimplification(altRsp, douglasPeucker, enableInstructions);
            ps.simplify();
            sw.stop();
=======
            PathSimplification.simplify(altRsp, douglasPeucker, enableInstructions);
>>>>>>> fafdf243
        }
    }

    /**
     * This method iterates over all instructions and uses the available context to improve the instructions.
     * If the requests contains a heading, this method can transform the first continue to a u-turn if the heading
     * points into the opposite direction of the route.
     * At a waypoint it can transform the continue to a u-turn if the route involves turning.
     */
    private InstructionList updateInstructionsWithContext(InstructionList instructions) {
        Instruction instruction;
        Instruction nextInstruction;

        for (int i = 0; i < instructions.size() - 1; i++) {
            instruction = instructions.get(i);

            if (i == 0 && !Double.isNaN(favoredHeading) && instruction.extraInfo.containsKey("heading")) {
                double heading = (double) instruction.extraInfo.get("heading");
                double diff = Math.abs(heading - favoredHeading) % 360;
                if (diff > 170 && diff < 190) {
                    // The requested heading points into the opposite direction of the calculated heading
                    // therefore we change the continue instruction to a u-turn
                    instruction.setSign(Instruction.U_TURN_UNKNOWN);
                }
            }

            if (instruction.getSign() == Instruction.REACHED_VIA) {
                nextInstruction = instructions.get(i + 1);
                if (nextInstruction.getSign() != Instruction.CONTINUE_ON_STREET
                        || !instruction.extraInfo.containsKey("last_heading")
                        || !nextInstruction.extraInfo.containsKey("heading")) {
                    // TODO throw exception?
                    continue;
                }
                double lastHeading = (double) instruction.extraInfo.get("last_heading");
                double heading = (double) nextInstruction.extraInfo.get("heading");

                // Since it's supposed to go back the same edge, we can be very strict with the diff
                double diff = Math.abs(lastHeading - heading) % 360;
                if (diff > 179 && diff < 181) {
                    nextInstruction.setSign(Instruction.U_TURN_UNKNOWN);
                }
            }
        }

        return instructions;
    }

    private void calcAscendDescend(final PathWrapper rsp, final PointList pointList) {
        double ascendMeters = 0;
        double descendMeters = 0;
        double lastEle = pointList.getElevation(0);
        for (int i = 1; i < pointList.size(); ++i) {
            double ele = pointList.getElevation(i);
            double diff = Math.abs(ele - lastEle);

            if (ele > lastEle)
                ascendMeters += diff;
            else
                descendMeters += diff;

            lastEle = ele;

        }
        rsp.setAscend(ascendMeters);
        rsp.setDescend(descendMeters);
    }

    public void setFavoredHeading(double favoredHeading) {
        this.favoredHeading = favoredHeading;
    }
}<|MERGE_RESOLUTION|>--- conflicted
+++ resolved
@@ -168,14 +168,9 @@
                 setTime(fullTimeInMillis);
 
         if (allFound && simplifyResponse && (calcPoints || enableInstructions)) {
-<<<<<<< HEAD
             sw.start();
-            PathSimplification ps = new PathSimplification(altRsp, douglasPeucker, enableInstructions);
-            ps.simplify();
+            PathSimplification.simplify(altRsp, douglasPeucker, enableInstructions);
             sw.stop();
-=======
-            PathSimplification.simplify(altRsp, douglasPeucker, enableInstructions);
->>>>>>> fafdf243
         }
     }
 
