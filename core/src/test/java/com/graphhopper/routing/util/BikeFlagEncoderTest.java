/*
 *  Licensed to GraphHopper and Peter Karich under one or more contributor
 *  license agreements. See the NOTICE file distributed with this work for 
 *  additional information regarding copyright ownership.
 *
 *  GraphHopper licenses this file to you under the Apache License, 
 *  Version 2.0 (the "License"); you may not use this file except in 
 *  compliance with the License. You may obtain a copy of the License at
 *
 *       http://www.apache.org/licenses/LICENSE-2.0
 *
 *  Unless required by applicable law or agreed to in writing, software
 *  distributed under the License is distributed on an "AS IS" BASIS,
 *  WITHOUT WARRANTIES OR CONDITIONS OF ANY KIND, either express or implied.
 *  See the License for the specific language governing permissions and
 *  limitations under the License.
 */
package com.graphhopper.routing.util;

import com.graphhopper.reader.OSMRelation;
import com.graphhopper.reader.OSMWay;
<<<<<<< HEAD
import com.graphhopper.util.InstructionList;
import com.graphhopper.util.TranslationMap.Translation;

import static com.graphhopper.util.TranslationMapTest.SINGLETON;

=======
>>>>>>> 465bed5c
import org.junit.Test;

import java.util.HashMap;
import java.util.Map;
import java.util.concurrent.atomic.AtomicInteger;

import static org.junit.Assert.*;

/**
 *
 * @author Peter Karich
 */
public class BikeFlagEncoderTest extends AbstractBikeFlagEncoderTester
{
    @Override
    BikeFlagCommonEncoder createBikeEncoder(String encoderlist, String encoder)
    {
        BikeFlagCommonEncoder bikeencoder = (BikeFlagEncoder) new EncodingManager("BIKE,MTB,RACINGBIKE").getEncoder("BIKE");
        return bikeencoder;
    }

    @Test
    public void testGetSpeed()
    {
        long result = encoder.setProperties(10, true, true);
        assertEquals(10, encoder.getSpeed(result));
        OSMWay way = new OSMWay(1);
        way.setTag("highway", "primary");
        assertEquals(18, encoder.getSpeed(way));

        way.setTag("highway", "residential");
        assertEquals(20, encoder.getSpeed(way));
        // Test pushing section speeds
        way.setTag("highway", "footway");
        assertEquals(4, encoder.getSpeed(way));
        way.setTag("highway", "track");
        assertEquals(4, encoder.getSpeed(way));

        way.setTag("highway", "steps");
        assertEquals(2, encoder.getSpeed(way));

        way.setTag("highway", "service");
        assertEquals(20, encoder.getSpeed(way));
        way.setTag("service", "parking_aisle");
        assertEquals(15, encoder.getSpeed(way));
        way.clearTags();

        // test speed for allowed pushing section types
        way.setTag("highway", "track");
        way.setTag("bicycle", "yes");
        assertEquals(20, encoder.getSpeed(way));

        way.setTag("highway", "track");
        way.setTag("bicycle", "yes");
        way.setTag("tracktype", "grade3");
        assertEquals(12, encoder.getSpeed(way));

        way.setTag("surface", "paved");
        assertEquals(20, encoder.getSpeed(way));
        
        way.clearTags();
        way.setTag("highway", "path");
        way.setTag("surface", "ground");
        assertEquals(4, encoder.getSpeed(way));
    }

    @Test
    public void testHandleWayTags()
    {
        Map<String, String> wayMap = new HashMap<String, String>();
        OSMWay way = new OSMWay(1, wayMap);
        String wayType;
        
        wayMap.put("highway", "track");
        wayType = encodeDecodeWayType("", way);
        assertEquals("pushing section, unpaved", wayType);
        
        wayMap.clear();
        wayMap.put("highway", "path");
        wayType = encodeDecodeWayType("", way);
        assertEquals("pushing section, unpaved", wayType);

        wayMap.clear();
        wayMap.put("highway", "path");
        wayMap.put("surface", "grass");
        wayType = encodeDecodeWayType("", way);
        assertEquals("pushing section, unpaved", wayType);

        wayMap.clear();
        wayMap.put("highway", "path");
        wayMap.put("surface", "concrete");
        wayType = encodeDecodeWayType("", way);
        assertEquals("pushing section", wayType);

        wayMap.clear();
        wayMap.put("highway", "track");
        wayMap.put("foot", "yes");
        wayMap.put("surface", "paved");
        wayMap.put("tracktype", "grade1");
        wayType = encodeDecodeWayType("", way);
        assertEquals("pushing section", wayType);

        wayMap.clear();
        wayMap.put("highway", "track");
        wayMap.put("foot", "yes");
        wayMap.put("surface", "paved");
        wayMap.put("tracktype", "grade2");
        wayType = encodeDecodeWayType("", way);
        assertEquals("pushing section, unpaved", wayType);
        
    }

    @Test
    public void testHandleWayTagsInfluencedByRelation()
    {
        Map<String, String> wayMap = new HashMap<String, String>();
        OSMWay osmWay = new OSMWay(1, wayMap);
        wayMap.put("highway", "track");
        long allowed=encoder.acceptBit;

        Map<String, String> relMap = new HashMap<String, String>();
        OSMRelation osmRel = new OSMRelation(1, relMap);

        long relFlags = encoder.handleRelationTags(osmRel, 0);
        // unchanged
        long flags = encoder.handleWayTags(osmWay, allowed, relFlags);
        assertEquals(14, encoder.getSpeed(flags));
        assertEquals(1, encoder.getWayTypeCode(flags));
        assertEquals(1, encoder.getPavementCode(flags));

        // relation code is PREFER
        relMap.put("route", "bicycle");
        relMap.put("network", "lcn");
        relFlags = encoder.handleRelationTags(osmRel, 0);
        flags = encoder.handleWayTags(osmWay, allowed, relFlags);
        assertEquals(18, encoder.getSpeed(flags));
        assertEquals(1, encoder.getWayTypeCode(flags));
        assertEquals(1, encoder.getPavementCode(flags));

        // relation code is VERY_NICE
        relMap.put("network", "rcn");
        relFlags = encoder.handleRelationTags(osmRel, 0);
        flags = encoder.handleWayTags(osmWay, allowed, relFlags);
        assertEquals(20, encoder.getSpeed(flags));

        // relation code is OUTSTANDING_NICE
        relMap.put("network", "ncn");
        relFlags = encoder.handleRelationTags(osmRel, 0);
        flags = encoder.handleWayTags(osmWay, allowed, relFlags);
        assertEquals(24, encoder.getSpeed(flags));

        // PREFER relation, but tertiary road
        // => no pushing section but road wayTypeCode and faster
        wayMap.clear();
        wayMap.put("highway", "tertiary");

        relMap.put("route", "bicycle");
        relMap.put("network", "lcn");
        relFlags = encoder.handleRelationTags(osmRel, 0);
        flags = encoder.handleWayTags(osmWay, allowed, relFlags);
        assertEquals(20, encoder.getSpeed(flags));
        assertEquals(0, encoder.getWayTypeCode(flags));
        
        // test max and min speed
        final AtomicInteger fakeSpeed = new AtomicInteger(40);
        BikeFlagEncoder fakeEncoder = new BikeFlagEncoder()
        {
            @Override
            int relationWeightCodeToSpeed( int highwaySpeed, int relationCode )
            {
                return fakeSpeed.get();
            }
        };
        // call necessary register
<<<<<<< HEAD
        new EncodingManager().registerEncoder(fakeEncoder);
=======
        new EncodingManager().registerEdgeFlagEncoder(fakeEncoder);
        allowed = fakeEncoder.acceptBit;
>>>>>>> 465bed5c

        flags = fakeEncoder.handleWayTags(osmWay, allowed, 1);
        assertEquals(30, fakeEncoder.getSpeed(flags));

        fakeSpeed.set(-2);
        flags = fakeEncoder.handleWayTags(osmWay, allowed, 1);
        assertEquals(0, fakeEncoder.getSpeed(flags));
        
    }
    
    @Test
    public void testTurnFlagEncoding_noCosts() {
        encoder.defineTurnBits(0, 0, 0);
        
        long flags_r0 = encoder.getTurnFlags(true, 0);
        long flags_0 = encoder.getTurnFlags(false, 0);
        
        long flags_r20 = encoder.getTurnFlags(true, 20);
        long flags_20 = encoder.getTurnFlags(false, 20);
        
        assertEquals(0, encoder.getTurnCosts(flags_r0));
        assertEquals(0, encoder.getTurnCosts(flags_0));
        
        assertEquals(0, encoder.getTurnCosts(flags_r20));
        assertEquals(0, encoder.getTurnCosts(flags_20));
        
        assertTrue(encoder.isTurnRestricted(flags_r0));
        assertFalse(encoder.isTurnRestricted(flags_0));
        
        assertTrue(encoder.isTurnRestricted(flags_r20));
        assertFalse(encoder.isTurnRestricted(flags_20));
    }
    
    @Test
    public void testTurnFlagEncoding_withCosts() {
        //arbitrary shift, 7 turn cost bits: [0,127]
        encoder.defineTurnBits(0, 2, 7);
        
        long flags_r0 = encoder.getTurnFlags(true, 0);
        long flags_0 = encoder.getTurnFlags(false, 0);
        
        long flags_r20 = encoder.getTurnFlags(true, 20);
        long flags_20 = encoder.getTurnFlags(false, 20);
        
        long flags_r220 = encoder.getTurnFlags(true, 220);
        long flags_220 = encoder.getTurnFlags(false, 220);
        
        assertEquals(0, encoder.getTurnCosts(flags_r0));
        assertEquals(0, encoder.getTurnCosts(flags_0));
        
        assertEquals(20, encoder.getTurnCosts(flags_r20));
        assertEquals(20, encoder.getTurnCosts(flags_20));
        
        assertEquals(127, encoder.getTurnCosts(flags_r220));
        assertEquals(127, encoder.getTurnCosts(flags_220));
        
        assertTrue(encoder.isTurnRestricted(flags_r0));
        assertFalse(encoder.isTurnRestricted(flags_0));
        
        assertTrue(encoder.isTurnRestricted(flags_r20));
        assertFalse(encoder.isTurnRestricted(flags_20));
        
        assertTrue(encoder.isTurnRestricted(flags_r220));
        assertFalse(encoder.isTurnRestricted(flags_220));
    }
}<|MERGE_RESOLUTION|>--- conflicted
+++ resolved
@@ -19,14 +19,6 @@
 
 import com.graphhopper.reader.OSMRelation;
 import com.graphhopper.reader.OSMWay;
-<<<<<<< HEAD
-import com.graphhopper.util.InstructionList;
-import com.graphhopper.util.TranslationMap.Translation;
-
-import static com.graphhopper.util.TranslationMapTest.SINGLETON;
-
-=======
->>>>>>> 465bed5c
 import org.junit.Test;
 
 import java.util.HashMap;
@@ -201,12 +193,8 @@
             }
         };
         // call necessary register
-<<<<<<< HEAD
         new EncodingManager().registerEncoder(fakeEncoder);
-=======
-        new EncodingManager().registerEdgeFlagEncoder(fakeEncoder);
         allowed = fakeEncoder.acceptBit;
->>>>>>> 465bed5c
 
         flags = fakeEncoder.handleWayTags(osmWay, allowed, 1);
         assertEquals(30, fakeEncoder.getSpeed(flags));
