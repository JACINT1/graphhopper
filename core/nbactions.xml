--- conflicted
+++ resolved
@@ -18,11 +18,7 @@
         </goals>
         <properties>
             <exec.classpathScope>runtime</exec.classpathScope>
-<<<<<<< HEAD
-            <exec.args>-classpath %classpath com.graphhopper.util.Measurement graph.location=/media/SAMSUNG/maps/sachsen-gh</exec.args>
-=======
-            <exec.args>-classpath %classpath com.graphhopper.util.Measurement config=/home/peterk/Dokumente/quell/graphstuff/graphhopper/config.properties osmreader.osm=/home/peterk/Dokumente/quell/graphstuff/graphhopper/europe_germany_berlin.pbf graph.location=/media/SAMSUNG/maps/sachsen-gh/</exec.args>
->>>>>>> 9a42711d
+            <exec.args>-classpath %classpath com.graphhopper.util.Measurement config=../config.properties osmreader.osm=europe_germany_berlin.pbf</exec.args>
             <exec.executable>java</exec.executable>
         </properties>
     </action>
@@ -34,11 +30,7 @@
         </goals>
         <properties>
             <exec.classpathScope>runtime</exec.classpathScope>
-<<<<<<< HEAD
             <exec.args>-Xdebug -Xrunjdwp:transport=dt_socket,server=n,address=${jpda.address} -classpath %classpath com.graphhopper.util.Measurement graph.location=/media/SAMSUNG/maps/sachsen-gh</exec.args>
-=======
-            <exec.args>-Xdebug -Xrunjdwp:transport=dt_socket,server=n,address=${jpda.address} -classpath %classpath com.graphhopper.util.Measurement config=/home/peterk/Dokumente/quell/graphstuff/graphhopper/config.properties osmreader.osm=/home/peterk/Dokumente/quell/graphstuff/graphhopper/europe_germany_berlin.pbf graph.location=/media/SAMSUNG/maps/sachsen-gh/</exec.args>
->>>>>>> 9a42711d
             <jpda.listen>true</jpda.listen>
             <exec.executable>java</exec.executable>
         </properties>
@@ -50,11 +42,7 @@
             <goal>org.codehaus.mojo:exec-maven-plugin:1.1.1:exec</goal>
         </goals>
         <properties>
-<<<<<<< HEAD
             <exec.args>-classpath %classpath com.graphhopper.util.Measurement graph.location=/media/SAMSUNG/maps/sachsen-gh</exec.args>
-=======
-            <exec.args>-classpath %classpath com.graphhopper.util.Measurement config=/home/peterk/Dokumente/quell/graphstuff/graphhopper/config.properties osmreader.osm=/home/peterk/Dokumente/quell/graphstuff/graphhopper/europe_germany_berlin.pbf graph.location=/media/SAMSUNG/maps/sachsen-gh/</exec.args>
->>>>>>> 9a42711d
             <profiler.action>profile</profiler.action>
             <exec.executable>${profiler.java}</exec.executable>
         </properties>
