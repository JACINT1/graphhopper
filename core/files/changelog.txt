0.12
    refactoring of EncodingManager to use builder pattern. Migration should be simple. Replace new EncodingManager with EncodingManager.create
    EncodingManager.supports renames to hasEncoder
<<<<<<< HEAD

=======
    moved shp-reader into separate repository: https://github.com/graphhopper/graphhopper-reader-shp    
    
>>>>>>> bf4c3001
0.11
    web resources for dropwizard web framework (no servlets anymore)
    prefix -Dgraphhopper. for command line arguments necessary, see docs/web/quickstart.md or docs/core/quickstart-from-source.md#running--debbuging-with-intellij for details
    delegated reading properties to dropwizard, i.e. the new format yml is not read again in GraphHopper.init
<<<<<<< HEAD
=======
    changed file format for landmarks #1376
>>>>>>> bf4c3001

0.9
    remove war bundling support #297
    rename of DefaultModule to GraphHopperModule and GHServletModule to GraphHopperServletModule
    EncodedValue uses Math.round(value/factor). This can change the retrieved values for EncodedValues #954
    EncodedDoubleValue and EncodedValue requires maxValue/factor to be a natural number #954
    default base algorithm for all modes is bidirectional A* (except speed mode)
    introduced landmarks based hybrid mode, #780
    moving all prepare.xy configs to prepare.ch.xy and e.g. disallow the old
    removed deprecated methods in GraphHopper (setCHWeighting, setCHWeightings, getCHWeightings, setCHWeightings, getCHPrepareThreads, setCHPrepareThreads), Path.calcMillis, findID of LocationIndex and all implementations

0.8
    refactoring to Weighting class, see #807
    removed FlagEncoder from parameters as weighting.getFlagEncoder can and is used
    all properties with prefix "osmreader." changed to "datareader." and osmreader.osm changed to datareader.file
    maven/gradle dependency graphhopper is now splitted into graphhopper-core and graphhopper-reader-osm, i.e. if you previouls depend on 'graphhopper' artificat you should now use graphhopper-reader-osm except environments like Android where you just load the graph and do no import
    use GraphHopperOSM as base class instead of GraphHopper
    OSM reader separated from core, use new graphhopper-core package
    moved subnetwork code into own package com.graphhopper.routing.subnetwork
    moved weighting code into own package com.graphhopper.routing.weighting
    code format has changed, so it is important to change your PRs too before you merge master, see discussion #770

0.7        
    added snapped points to output JSON for every path
    the foot routing is now much smoother and only considers safe paths, to use beautiful roads (i.e. prefer hiking routes etc) use the new 'hike' profiles, see #633
    vehicle constants have moved to FlagEncoderFactory
    several constants changed to under score notation see #719 with a few breaking changes, e.g. use lower case names for flag encoders or jsonp_allowed instead of the jsonpAllowed annotation
    moving all string parameter constants into the Parameters class
    no more acceptedRailways set see #662 for more information
    web API: content type of gpx export is now application/gpx+xml if not explicitely specified
    use prepare.ch.weightings instead of prepare.chWeighting e.g. for disabling CH use prepare.ch.weightings=no
    GraphHopper class is refactored regarding RoutingAlgorithmFactory in order to fix problem when integrating flexibility routing, most of the CH related stuff is moved into CHAlgoFactoryDecorator, several methods are deprecated to use the methods of the decorator, see #631
    WeightingMap is now named HintsMap
    use the correct graphHopperFolder as no automatic fallback to 'folder-gh' is happening anymore, see #704
    refactored FlagEncoder.handleFerryWay to getFerrySpeed to make it possible to fix #665
    removed setWeightLimit as too unspecific for arbitrary weights, use setMaxVisitedNodes instead
    missing renames for Path.setEdgeEntry -> setSPTEntry and AbstractAlgorithm.createEdgeEntry -> createSPTEntry

0.6
    removed methods deprecated in 0.4 and 0.5
    renamed EdgeEntry to SPTEntry and AStar.AStarEdge to AStar.AStarEntry
    parameter force removed from AbstractFlagEncoder.applyMaxSpeed
    GHResponse now wraps multiple PathWrapper; renamed GraphHopper.getPaths to calcPaths as 'get' sounded too cheap; a new method RoutingAlgorithm.calcPaths is added; see #596
    moving lgpl licensed file into own submodule graphhopper-tools-lgpl
    renaming of Tarjans algorithm class to TarjansSCCAlgorithm
    more strict naming for Weighting enforced and more strict matching to select Weighting (equals check), #490
    specify the preferred-language for way names during graph import (ISO 639-1 or ISO 639-2)
    renaming of getCHWeighting to getCHWeightings due to supporting multiple CH weightings, #623
    deprecation of setCHWeighting, please use setCHWeightings instead, #623

0.5
    Several names have changed see #466, #467, #468
    GraphHopper.optimize removed use postProcessing instead
    method GraphHopper.getGraph() changed to getGraphHopperStorage()
    the interface GraphStorage does no longer extend from the Graph interface. Use GraphHopperStorage (which implements the Graph interface via the base graph) or only Graph instead
    now it is necessary to call baseGraph/chGraph.freeze in order to use the chGraph (to simply determine when an edgeId is a shortcut)    
    LevelGraphStorage is now a GraphHopperStorage with an additional ch graph (CHGraphImpl)
    GraphHopperStorage implements now the Graph interface and delegates all necessary methods to the underlying base graph. To do routing you call getGraph(CHGraph.class or Graph.class) where the parameter Graph.class returns the base graph and the behaviour is identical to GraphHopperStorage itself
    renamed LevelGraph* to CHGraph*
    renamed NoGraphExtension to NoOpExtension
    removed visitedNodes method in GraphHopper replaced with per response information: response.getHints().getLong("visited_nodes.sum", 0)
    added ability to store hints in GHResponse which will be forwarded to the json too
    breaking change in HTTP API: error JSON format changed to be message:"" instead of within info.errors, see updated api documentation
    made GHResponse.getMillis, Path.getMillis, GPXEntry.getMillis deprecated, use getTime instead
    in AbstractFlagEncoder, parse*() and getStr() are now deprecated, use properties.get* instead

0.4
    translation key turn changed and merged with left etc into turn_left, turn_right etc
    create location index before preparation in the GraphHopper class
    encodingManager.getSingle() is removed and flagEncoder list is no longer sorted, the first vehicle is used for CH preparation    
    removed LocationIndexTreeSC, use new LocationIndexTree(levelGraph.getBaseGraph(), directory) instead
    getLevel and setLevel do no longer automatically increase node count, use getNodeAccess.ensureNode for that
    normal algorithms are now possible on prepared graph use getBaseGraph, see #116
    GHResponse no longer has isFound method, use !hasErrors instead
    merged unused Edge class into EdgeEntry
    astar and astarbi are now both none-heuristic and take parameters for beeline approximation: astar.approximation=BeelineSimplification|BeelineAccurate or astarbi.approximation=...
    making GPX export according to the schema to support import from various tools like basecamp
    refactoring: AllEdgesIterator.getMaxId is now named getCount
    major change of internal API: moved method "Path RoutingAlgorithm.calcPath(QueryResult,QueryResult)" to a helper method QueryGraph.lookup, call queryResult.getClosestNode for the calcPath(nodeFrom,nodeTo) method
    no cachedWays and cachedPoints in Path anymore
    Path.findInstruction was moved to InstructionList.find
    if start and end point are identical an algorithm will find the path consisting only of one node, one point and one instruction (finish instruction), but without edges
    astarbi has new default values for approximation (false) and approximation_factor (1.2) in RoutingAlgorithmFactorySimple
    instead of strings use the variables in AlgorithmOptions to specify an algorithm
    use RoutingAlgorithmFactorySimple instead of RoutingAlgorithmFactory, also more constistent algorithm preparation handling due to new AlgorithmOptions, therefor removed NoOpAlgorithmPreparation
    GHResponse.getXX methods now fail fast (throw an exception) if an error while route calculation occured. See #287
    renamed less often used URL parameter 'min_path_precision' to way_point_max_distance which makes it identical to the setWayPointMaxDistance method used for simplification at OSMImport
    removed douglas.minprecision from Java API ghRequest.hints => use wayPointMaxDistance instead
    encoder.supportTurnCost is replaced by encoder.supports(TurnWeighting.class)
    CmdArgs is now a Map<String, String> instead Map<String, Object>. The value will be parsed up on every getXY call, makes storing string vs. object less error-prone
    removed GHRequest.getHint, instead use the provided methods in GHRequest.getHints().getXY and GHRequest.getHints().put
    important graph incompatibility as properties cannot be loaded. renamed osmreader.bytesForFlags to graph.bytesForFlags, renamed config property osmreader.acceptWay to graph.flagEncoders
    default weighting is now fastest, fixing #261
    moved method GraphHopper.main into tools module and class com.graphhopper.tools.Import, see #250
    refactored GraphHopper.createWeighting to accept more than one configuration option, see #237
    refactored GraphHopper.disableCHShortcuts to setCHEnable(boolean)
    moving the boolean parameter of GraphHopper.setInMemory into a separate method setStoreOnFlush
    renaming of GraphHopper.setCHShortcuts to setCHWeighting, as well as the property prepare.chShortcuts to prepare.chWeighting
    jsonp is disabled by default. You need to enable it in the config.properties, see the config-example.properties
    EncodingManager cannot be null in GraphHopperStorage. If you need to parse EncodingManager configuration from existing graph use EncodingManager.create
    no reflection done in EncodingManager which improves portability and makes configuration of encoders possible before adding to manager
    removed dijkstraNativebi as no performance advantage but maintenance disadvantage and similar to oneToManyDijkstra
    to provide context for turn costs we needed to add prevEdgeId into Weighting.calcWeight, see new documentation
    with the introduction of lock protection mechanism (see #112) GraphHopper needs always write access, see also #217
    new GraphHopper.clean method to remove the graph directory via Java API    

0.3.0
    introduced prefer bits, now bike uses more bits and 3 bike encoder do not fit into 32 bit anymore, will be fixed later
    moved Translation argument into Path.calcInstruction for more fine grained control, instructions are now uncached and GHRequest: new locale parameter
    CoordTrig and the like are removed, GHPlace is mostly replaced by GHPoint and so GHRequest has now methods ala addPoint instead
    removed isBoth from AbstractFlagEncoder, moved canBeOverwritten and associated test to PrepareEncoder
    removed unused directory.rename
    refactor edge.copyProperties into copyPropertiesTo to have similar semantics as Graph.copyTo
    calcWeight now contains reverse boolean to calculate correct direction dependent weight
    completely different web API response format. see docs/web
    swapDirections is renamed to reverseFlags (EncodingManager and FlagEncoders)
    edgeState.detach has now a reverse parameter, just use false to get previous results
    web api: buildDate contains now timezone, algoType is replaced with weighting
    dijkstraNative is now dijkstraNativebi
    fixed #151
    calcWeight now contains reverse boolean to calculate correct direction dependent weight
    EncodingManager always takes the encoders in constructor, to force always init
    GraphHopper.setMemory(true, true/false) was refactored to GraphHopper.setMemory(true/false), use mmap config via GraphHopper.setMemoryMapped()
    incompatible edges => you need to re-import data and/or update the edges file
    the instructions of the web response does not contain times (string) but instead millis (long)
    PrepareContractionHierarchies.setPeriodicUpdates is now in percentage not in absolute counts
    improved bike routing #132, #138, #139, #150
    gpx export via API, HTTP (route?type=gpx) and web interface is possible: #113, #136, #141   

0.2.0
23 Nov 2013

    change inconsistent default settings for contraction hierarchies in the API - see https://lists.openstreetmap.org/pipermail/graphhopper/2013-December/000585.html
    fixed issues with android:
        graphhopper: use maps from 0.2 path; updated maps
        mapsforge: use mapsforge-map dependency; merged #461; avoid duplicates otherwise mapsforge-core would be duplicate (?)
    refactored/renamed classes and methods:
        refactor 'edgeFlags' from int to long (still only int is stored)
        replacing Graph.edge(a,b,dist,edgeFlags) by Graph.edge(a,b).setDistance().setFlags()
        FlagEncoder.edgeFlags => use FlagEncoder.setProperties or separate setAccess and setSpeed method
        renamed LocationIDResult to QueryResult and Location2NodesNtree to LocationIndexTree
        renamed Location2IDIndex to LocationIndex
        renamed WeightCalculation to Weighting and getWeight to calcWeight        
            the URL parameter algoType in web module is now deprecated and 'weighting' should be used
        removed GHDijkstraHeap, GHDijkstraHeap2    
        made DistanceCalc into interface (new DistanceCalcEarth implementation)
        made GraphStorage into interface (new GraphHopperStorage implementation) move some methods from Graph into GraphStorage -> optimize + node removal stuff -> not necessary in algorithms
    incompatible storage layout due to:
        pluggable endianness (#103) -> changed default endianess to LITTLE
    add highly experimental UnsafeDataAccess to speed up search ~15%
    several small bug fixes and improvements
    different edge insert
    important bug fix for edge retrieval which leads to massive speed up in prepare + CH algos
    finally fixed major feature request #27 to allow gps-to-gps queries instead of only junction-to-junction ones.
        follow up in #52 and #115
        slower but more precise and necessary edge distance calculation
    fixed bug #105 for disconnected areas    
    fix which made CH preparation ~5% faster
    more align API for all algorithms. and initCollection is called via 1000 not something depending on the graph size
    API changed
        case of vehicle now case does not matter
        returned distance is in meter now
    better i18n support
    fixed major bug #102 when removing subnetworks
    fixed bug #89 for trams on roads
    completed improvement #93 for ferries
    edge explorer makes none-CH algorithms ~8% faster
    link to all closed issues: https://github.com/graphhopper/graphhopper/issues?milestone=2&state=closed


0.1.1
06 August 2013

    correct maven bundling and some more issues
    more i18n


0.1
23 July 2013

    initial version with lots of features 
    24 closed issues:
        https://github.com/graphhopper/graphhopper/issues?milestone=3&state=closed
    e.g.:
    Route instructions
    Implement OSM import for bike/foot/car
    More compact graph (nodes along a way are stored in a separate storage => faster and reduced RAM usage)
    Made routing working world wide. Make German-sized networks working on Android.
    Made routing faster via bidirectional algorithms, contraction hierarchies, graph sorting, better OSM integration and some fine tuning.<|MERGE_RESOLUTION|>--- conflicted
+++ resolved
@@ -1,20 +1,13 @@
 0.12
     refactoring of EncodingManager to use builder pattern. Migration should be simple. Replace new EncodingManager with EncodingManager.create
     EncodingManager.supports renames to hasEncoder
-<<<<<<< HEAD
-
-=======
     moved shp-reader into separate repository: https://github.com/graphhopper/graphhopper-reader-shp    
     
->>>>>>> bf4c3001
 0.11
     web resources for dropwizard web framework (no servlets anymore)
     prefix -Dgraphhopper. for command line arguments necessary, see docs/web/quickstart.md or docs/core/quickstart-from-source.md#running--debbuging-with-intellij for details
     delegated reading properties to dropwizard, i.e. the new format yml is not read again in GraphHopper.init
-<<<<<<< HEAD
-=======
     changed file format for landmarks #1376
->>>>>>> bf4c3001
 
 0.9
     remove war bundling support #297
