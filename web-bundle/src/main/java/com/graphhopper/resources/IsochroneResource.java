package com.graphhopper.resources;

import com.fasterxml.jackson.databind.node.JsonNodeFactory;
import com.fasterxml.jackson.databind.node.ObjectNode;
import com.graphhopper.GraphHopper;
import com.graphhopper.config.ProfileConfig;
import com.graphhopper.http.WebHelper;
import com.graphhopper.isochrone.algorithm.ContourBuilder;
import com.graphhopper.isochrone.algorithm.Isochrone;
import com.graphhopper.json.geo.JsonFeature;
import com.graphhopper.routing.querygraph.QueryGraph;
import com.graphhopper.routing.util.*;
import com.graphhopper.routing.weighting.BlockAreaWeighting;
import com.graphhopper.routing.weighting.Weighting;
import com.graphhopper.storage.Graph;
import com.graphhopper.storage.GraphEdgeIdFinder;
import com.graphhopper.storage.index.LocationIndex;
import com.graphhopper.storage.index.QueryResult;
import com.graphhopper.util.Parameters;
import com.graphhopper.util.StopWatch;
import com.graphhopper.util.shapes.GHPoint;
import org.locationtech.jts.geom.*;
import org.locationtech.jts.triangulate.ConformingDelaunayTriangulator;
import org.locationtech.jts.triangulate.ConstraintVertex;
import org.locationtech.jts.triangulate.quadedge.QuadEdgeSubdivision;
import org.locationtech.jts.triangulate.quadedge.Vertex;
import org.slf4j.Logger;
import org.slf4j.LoggerFactory;

import javax.inject.Inject;
import javax.ws.rs.*;
import javax.ws.rs.core.Context;
import javax.ws.rs.core.MediaType;
import javax.ws.rs.core.Response;
import javax.ws.rs.core.UriInfo;
import java.util.*;

@Path("isochrone")
public class IsochroneResource {

    private static final Logger logger = LoggerFactory.getLogger(IsochroneResource.class);

    private final GraphHopper graphHopper;
    private final EncodingManager encodingManager;
    private final GeometryFactory geometryFactory = new GeometryFactory();

    @Inject
    public IsochroneResource(GraphHopper graphHopper, EncodingManager encodingManager) {
        this.graphHopper = graphHopper;
        this.encodingManager = encodingManager;
    }

    @GET
    @Produces({MediaType.APPLICATION_JSON})
    public Response doGet(
            @Context UriInfo uriInfo,
            @QueryParam("buckets") @DefaultValue("1") int nBuckets,
            @QueryParam("reverse_flow") @DefaultValue("false") boolean reverseFlow,
            @QueryParam("point") GHPoint point,
            @QueryParam("time_limit") @DefaultValue("600") long timeLimitInSeconds,
            @QueryParam("distance_limit") @DefaultValue("-1") double distanceInMeter,
            @QueryParam("type") @DefaultValue("json") String respType) {

        if (nBuckets > 20 || nBuckets < 1)
            throw new IllegalArgumentException("Number of buckets has to be in the range [1, 20]");

        if (point == null)
            throw new IllegalArgumentException("point parameter cannot be null");

        StopWatch sw = new StopWatch().start();

        if (respType != null && !respType.equalsIgnoreCase("json") && !respType.equalsIgnoreCase("geojson"))
            throw new IllegalArgumentException("Format not supported:" + respType);

        HintsMap hintsMap = new HintsMap();
        RouteResource.initHints(hintsMap, uriInfo.getQueryParameters());
        hintsMap.put(Parameters.CH.DISABLE, true);
        hintsMap.put(Parameters.Landmark.DISABLE, true);
        ProfileConfig profile = graphHopper.resolveProfile(hintsMap);
        if (profile.isTurnCosts()) {
            throw new IllegalArgumentException("Isochrone calculation does not support turn costs yet");
        }
        FlagEncoder encoder = encodingManager.getEncoder(profile.getVehicle());
        EdgeFilter edgeFilter = DefaultEdgeFilter.allEdges(encoder);
        LocationIndex locationIndex = graphHopper.getLocationIndex();
        QueryResult qr = locationIndex.findClosest(point.lat, point.lon, edgeFilter);
        if (!qr.isValid())
            throw new IllegalArgumentException("Point not found:" + point);

        Graph graph = graphHopper.getGraphHopperStorage();
        QueryGraph queryGraph = QueryGraph.lookup(graph, qr);

<<<<<<< HEAD
        HintsMap hintsMap = new HintsMap();
        RouteResource.initHints(hintsMap, uriInfo.getQueryParameters());

        // todo: isochrones with turn costs and CustomModel (requires separate POST endpoint)
        Weighting weighting = graphHopper.createWeighting(hintsMap, encoder, NO_TURN_COST_PROVIDER, null);
=======
        Weighting weighting = graphHopper.createWeighting(profile, hintsMap);
>>>>>>> 1fff78aa
        if (hintsMap.has(Parameters.Routing.BLOCK_AREA))
            weighting = new BlockAreaWeighting(weighting, GraphEdgeIdFinder.createBlockArea(graph, locationIndex,
                    Collections.singletonList(point), hintsMap, DefaultEdgeFilter.allEdges(encoder)));

        Isochrone isochrone = new Isochrone(queryGraph, weighting, reverseFlow);

        if (distanceInMeter > 0) {
            isochrone.setDistanceLimit(distanceInMeter);
        } else {
            isochrone.setTimeLimit(timeLimitInSeconds);
        }

        List<List<Coordinate>> buckets = isochrone.searchGPS(qr.getClosestNode(), nBuckets);
        if (isochrone.getVisitedNodes() > graphHopper.getMaxVisitedNodes() / 5) {
            throw new IllegalArgumentException("Too many nodes would have to explored (" + isochrone.getVisitedNodes() + "). Let us know if you need this increased.");
        }

        ArrayList<JsonFeature> features = new ArrayList<>();
        Collection<ConstraintVertex> sites = new ArrayList<>();
        for (int i = 0; i < buckets.size(); i++) {
            List<Coordinate> level = buckets.get(i);
            for (Coordinate coord : level) {
                ConstraintVertex site = new ConstraintVertex(coord);
                site.setZ(i);
                sites.add(site);
            }
        }

        ConformingDelaunayTriangulator conformingDelaunayTriangulator = new ConformingDelaunayTriangulator(sites, 0.0);
        conformingDelaunayTriangulator.setConstraints(new ArrayList<>(), new ArrayList<>());
        conformingDelaunayTriangulator.formInitialDelaunay();
        conformingDelaunayTriangulator.enforceConstraints();
        Geometry convexHull = conformingDelaunayTriangulator.getConvexHull();

        // If there's only one site (and presumably also if the convex hull is otherwise degenerated),
        // the triangulation only contains the frame, and not the site within the frame. Not sure if I agree with that.
        // See ConformingDelaunayTriangulator, it does include a buffer for the frame, but that buffer is zero
        // in these cases.
        // It leads to the following follow-up defect:
        // computeIsoline fails (returns an empty Multipolygon). This is clearly wrong, since
        // the idea is that every real (non-frame) vertex has positive-length-edges around it that can be traversed
        // to get a non-empty polygon.
        // So we exclude this case for now (it is indeed only a corner-case).

        if (!(convexHull instanceof Polygon)) {
            throw new IllegalArgumentException("Too few points found. "
                    + "Please try a different 'point' or a larger 'time_limit'.");
        }

        QuadEdgeSubdivision tin = conformingDelaunayTriangulator.getSubdivision();
        for (Vertex vertex : (Collection<Vertex>) tin.getVertices(true)) {
            if (tin.isFrameVertex(vertex)) {
                vertex.setZ(Double.MAX_VALUE);
            }
        }
        ArrayList<Coordinate[]> polygonShells = new ArrayList<>();
        ContourBuilder contourBuilder = new ContourBuilder(tin);
        for (int i = 0; i < buckets.size() - 1; i++) {
            MultiPolygon multiPolygon = contourBuilder.computeIsoline((double) i + 0.5);
            Polygon maxPolygon = heuristicallyFindMainConnectedComponent(multiPolygon, geometryFactory.createPoint(new Coordinate(point.lon, point.lat)));
            polygonShells.add(maxPolygon.getExteriorRing().getCoordinates());
        }
        for (Coordinate[] polygonShell : polygonShells) {
            JsonFeature feature = new JsonFeature();
            HashMap<String, Object> properties = new HashMap<>();
            properties.put("bucket", features.size());
            if (respType.equalsIgnoreCase("geojson")) {
                properties.put("copyrights", WebHelper.COPYRIGHTS);
            }
            feature.setProperties(properties);
            feature.setGeometry(geometryFactory.createPolygon(polygonShell));
            features.add(feature);
        }
        ObjectNode json = JsonNodeFactory.instance.objectNode();

        ObjectNode finalJson = null;
        if (respType.equalsIgnoreCase("geojson")) {
            json.put("type", "FeatureCollection");
            json.putPOJO("features", features);
            finalJson = json;
        } else {
            json.putPOJO("polygons", features);
            finalJson = WebHelper.jsonResponsePutInfo(json, sw.getSeconds());
        }

        sw.stop();
        logger.info("took: " + sw.getSeconds() + ", visited nodes:" + isochrone.getVisitedNodes() + ", " + uriInfo.getQueryParameters());
        return Response.ok(finalJson).header("X-GH-Took", "" + sw.getSeconds() * 1000).
                build();
    }

    private Polygon heuristicallyFindMainConnectedComponent(MultiPolygon multiPolygon, Point point) {
        int maxPoints = 0;
        Polygon maxPolygon = null;
        for (int j = 0; j < multiPolygon.getNumGeometries(); j++) {
            Polygon polygon = (Polygon) multiPolygon.getGeometryN(j);
            if (polygon.contains(point)) {
                return polygon;
            }
            if (polygon.getNumPoints() > maxPoints) {
                maxPoints = polygon.getNumPoints();
                maxPolygon = polygon;
            }
        }
        return maxPolygon;
    }

}<|MERGE_RESOLUTION|>--- conflicted
+++ resolved
@@ -90,15 +90,7 @@
         Graph graph = graphHopper.getGraphHopperStorage();
         QueryGraph queryGraph = QueryGraph.lookup(graph, qr);
 
-<<<<<<< HEAD
-        HintsMap hintsMap = new HintsMap();
-        RouteResource.initHints(hintsMap, uriInfo.getQueryParameters());
-
-        // todo: isochrones with turn costs and CustomModel (requires separate POST endpoint)
-        Weighting weighting = graphHopper.createWeighting(hintsMap, encoder, NO_TURN_COST_PROVIDER, null);
-=======
-        Weighting weighting = graphHopper.createWeighting(profile, hintsMap);
->>>>>>> 1fff78aa
+        Weighting weighting = graphHopper.createWeighting(profile, hintsMap, null);
         if (hintsMap.has(Parameters.Routing.BLOCK_AREA))
             weighting = new BlockAreaWeighting(weighting, GraphEdgeIdFinder.createBlockArea(graph, locationIndex,
                     Collections.singletonList(point), hintsMap, DefaultEdgeFilter.allEdges(encoder)));
