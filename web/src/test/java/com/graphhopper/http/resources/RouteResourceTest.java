--- conflicted
+++ resolved
@@ -60,25 +60,15 @@
     private static final GraphHopperServerConfiguration config = new GraphHopperServerConfiguration();
 
     static {
-<<<<<<< HEAD
-        config.getGraphHopperConfiguration().merge(new CmdArgs().
+        config.getGraphHopperConfiguration().
                 put("graph.flag_encoders", "car,foot").
-=======
-        config.getGraphHopperConfiguration().
-                put("graph.flag_encoders", "car").
->>>>>>> eb6e1d10
                 put("prepare.ch.weightings", "fastest").
                 put("routing.ch.disabling_allowed", "true").
                 put("prepare.min_network_size", "0").
                 put("prepare.min_one_way_network_size", "0").
                 put("datareader.file", "../core/files/andorra.osm.pbf").
-<<<<<<< HEAD
                 put("graph.encoded_values", "surface").
-                put("graph.location", DIR));
-=======
-                put("graph.encoded_values", "road_class,surface,road_environment,max_speed").
                 put("graph.location", DIR);
->>>>>>> eb6e1d10
     }
 
     @ClassRule
